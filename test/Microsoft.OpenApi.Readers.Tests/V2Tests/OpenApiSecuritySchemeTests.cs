--- conflicted
+++ resolved
@@ -47,12 +47,7 @@
         {
             using (var stream = Resources.GetStream(Path.Combine(SampleFolderPath, "apiKeySecurityScheme.yaml")))
             {
-<<<<<<< HEAD
-                var document = OpenApiStreamReader.LoadYamlDocument(stream);
-=======
-                var document = LoadYamlDocument(stream);
-                var context = new ParsingContext();
->>>>>>> d180b0db
+                var document = OpenApiStreamReader.LoadYamlDocument(stream);
                 var diagnostic = new OpenApiDiagnostic();
                 var context = new ParsingContext(diagnostic);
 
@@ -77,12 +72,7 @@
         {
             using (var stream = Resources.GetStream(Path.Combine(SampleFolderPath, "oauth2ImplicitSecurityScheme.yaml")))
             {
-<<<<<<< HEAD
-                var document = OpenApiStreamReader.LoadYamlDocument(stream);
-=======
-                var document = LoadYamlDocument(stream);
-                var context = new ParsingContext();
->>>>>>> d180b0db
+                var document = OpenApiStreamReader.LoadYamlDocument(stream);
                 var diagnostic = new OpenApiDiagnostic();
                 var context = new ParsingContext(diagnostic);
 
@@ -117,12 +107,7 @@
         {
             using (var stream = Resources.GetStream(Path.Combine(SampleFolderPath, "oauth2PasswordSecurityScheme.yaml")))
             {
-<<<<<<< HEAD
-                var document = OpenApiStreamReader.LoadYamlDocument(stream);
-=======
-                var document = LoadYamlDocument(stream);
-                var context = new ParsingContext();
->>>>>>> d180b0db
+                var document = OpenApiStreamReader.LoadYamlDocument(stream);
                 var diagnostic = new OpenApiDiagnostic();
                 var context = new ParsingContext(diagnostic);
 
@@ -157,12 +142,7 @@
         {
             using (var stream = Resources.GetStream(Path.Combine(SampleFolderPath, "oauth2ApplicationSecurityScheme.yaml")))
             {
-<<<<<<< HEAD
-                var document = OpenApiStreamReader.LoadYamlDocument(stream);
-=======
-                var document = LoadYamlDocument(stream);
-                var context = new ParsingContext();
->>>>>>> d180b0db
+                var document = OpenApiStreamReader.LoadYamlDocument(stream);
                 var diagnostic = new OpenApiDiagnostic();
                 var context = new ParsingContext(diagnostic);
 

﻿// Copyright (c) Microsoft Corporation. All rights reserved.
// Licensed under the MIT license.

using System.IO;
using System.Linq;
using FluentAssertions;
using Microsoft.OpenApi.Models;
using Microsoft.OpenApi.Readers.ParseNodes;
using Microsoft.OpenApi.Readers.V2;
using SharpYaml.Serialization;
using Xunit;

namespace Microsoft.OpenApi.Readers.Tests.V2Tests
{
    [Collection("DefaultSettings")]
    public class OpenApiSecuritySchemeTests
    {
        private const string SampleFolderPath = "V2Tests/Samples/OpenApiSecurityScheme/";

        [Fact]
        public void ParseHttpSecuritySchemeShouldSucceed()
        {
<<<<<<< HEAD
            // Arrange
=======
>>>>>>> 47ed9333
            using var stream = Resources.GetStream(Path.Combine(SampleFolderPath, "basicSecurityScheme.yaml"));
            var document = LoadYamlDocument(stream);

            var diagnostic = new OpenApiDiagnostic();
            var context = new ParsingContext(diagnostic);

<<<<<<< HEAD
            var asJsonNode = document.RootNode.ToJsonNode();
            var node = new MapNode(context, asJsonNode);
=======
            var node = new MapNode(context, (YamlMappingNode)document.RootNode);
>>>>>>> 47ed9333

            // Act
            var securityScheme = OpenApiV2Deserializer.LoadSecurityScheme(node);

            // Assert
            securityScheme.Should().BeEquivalentTo(
                new OpenApiSecurityScheme
                {
                    Type = SecuritySchemeType.Http,
                    Scheme = OpenApiConstants.Basic
                });
        }

        [Fact]
        public void ParseApiKeySecuritySchemeShouldSucceed()
        {
<<<<<<< HEAD
            // Arrange
=======
>>>>>>> 47ed9333
            using var stream = Resources.GetStream(Path.Combine(SampleFolderPath, "apiKeySecurityScheme.yaml"));
            var document = LoadYamlDocument(stream);
            var diagnostic = new OpenApiDiagnostic();
            var context = new ParsingContext(diagnostic);

<<<<<<< HEAD
            var asJsonNode = document.RootNode.ToJsonNode();

            var node = new MapNode(context, asJsonNode);
=======
            var node = new MapNode(context, (YamlMappingNode)document.RootNode);
>>>>>>> 47ed9333

            // Act
            var securityScheme = OpenApiV2Deserializer.LoadSecurityScheme(node);

            // Assert
            securityScheme.Should().BeEquivalentTo(
                new OpenApiSecurityScheme
                {
                    Type = SecuritySchemeType.ApiKey,
                    Name = "api_key",
                    In = ParameterLocation.Header
                });
        }

        [Fact]
        public void ParseOAuth2ImplicitSecuritySchemeShouldSucceed()
        {
<<<<<<< HEAD
            using (var stream = Resources.GetStream(Path.Combine(SampleFolderPath, "oauth2ImplicitSecurityScheme.yaml")))
            {
                var document = LoadYamlDocument(stream);
                var diagnostic = new OpenApiDiagnostic();
                var context = new ParsingContext(diagnostic);

                var asJsonNode = document.RootNode.ToJsonNode();

                var node = new MapNode(context, asJsonNode);

                // Act
                var securityScheme = OpenApiV2Deserializer.LoadSecurityScheme(node);

                // Assert
                securityScheme.Should().BeEquivalentTo(
                    new OpenApiSecurityScheme
=======
            using var stream = Resources.GetStream(Path.Combine(SampleFolderPath, "oauth2ImplicitSecurityScheme.yaml"));
            var document = LoadYamlDocument(stream);
            var diagnostic = new OpenApiDiagnostic();
            var context = new ParsingContext(diagnostic);

            var node = new MapNode(context, (YamlMappingNode)document.RootNode);

            // Act
            var securityScheme = OpenApiV2Deserializer.LoadSecurityScheme(node);

            // Assert
            securityScheme.Should().BeEquivalentTo(
                new OpenApiSecurityScheme
                {
                    Type = SecuritySchemeType.OAuth2,
                    Flows = new()
>>>>>>> 47ed9333
                    {
                        Implicit = new()
                        {
                            AuthorizationUrl = new("http://swagger.io/api/oauth/dialog"),
                            Scopes =
                            {
                                ["write:pets"] = "modify pets in your account",
                                ["read:pets"] = "read your pets"
                            }
                        }
                    }
                });
        }

        [Fact]
        public void ParseOAuth2PasswordSecuritySchemeShouldSucceed()
        {
<<<<<<< HEAD
            // Arrange
=======
>>>>>>> 47ed9333
            using var stream = Resources.GetStream(Path.Combine(SampleFolderPath, "oauth2PasswordSecurityScheme.yaml"));
            var document = LoadYamlDocument(stream);
            var diagnostic = new OpenApiDiagnostic();
            var context = new ParsingContext(diagnostic);

<<<<<<< HEAD
            var asJsonNode = document.RootNode.ToJsonNode();
            var node = new MapNode(context, asJsonNode);
=======
            var node = new MapNode(context, (YamlMappingNode)document.RootNode);
>>>>>>> 47ed9333

            // Act
            var securityScheme = OpenApiV2Deserializer.LoadSecurityScheme(node);

            // Assert
            securityScheme.Should().BeEquivalentTo(
                new OpenApiSecurityScheme
                {
                    Type = SecuritySchemeType.OAuth2,
<<<<<<< HEAD
                    Flows = new OpenApiOAuthFlows
                    {
                        Password = new OpenApiOAuthFlow
                        {
                            AuthorizationUrl = new Uri("http://swagger.io/api/oauth/dialog"),
                            Scopes =
                            {
                                    ["write:pets"] = "modify pets in your account",
                                    ["read:pets"] = "read your pets"
=======
                    Flows = new()
                    {
                        Password = new()
                        {
                            AuthorizationUrl = new("http://swagger.io/api/oauth/dialog"),
                            Scopes =
                            {
                                ["write:pets"] = "modify pets in your account",
                                ["read:pets"] = "read your pets"
>>>>>>> 47ed9333
                            }
                        }
                    }
                });
        }

        [Fact]
        public void ParseOAuth2ApplicationSecuritySchemeShouldSucceed()
        {
<<<<<<< HEAD
            // Arrange
=======
>>>>>>> 47ed9333
            using var stream = Resources.GetStream(Path.Combine(SampleFolderPath, "oauth2ApplicationSecurityScheme.yaml"));
            var document = LoadYamlDocument(stream);
            var diagnostic = new OpenApiDiagnostic();
            var context = new ParsingContext(diagnostic);

<<<<<<< HEAD
            var asJsonNode = document.RootNode.ToJsonNode();
            var node = new MapNode(context, asJsonNode);
=======
            var node = new MapNode(context, (YamlMappingNode)document.RootNode);
>>>>>>> 47ed9333

            // Act
            var securityScheme = OpenApiV2Deserializer.LoadSecurityScheme(node);

            // Assert
            securityScheme.Should().BeEquivalentTo(
                new OpenApiSecurityScheme
                {
                    Type = SecuritySchemeType.OAuth2,
<<<<<<< HEAD
                    Flows = new OpenApiOAuthFlows
                    {
                        ClientCredentials = new OpenApiOAuthFlow
                        {
                            AuthorizationUrl = new Uri("http://swagger.io/api/oauth/dialog"),
                            Scopes =
                            {
                                    ["write:pets"] = "modify pets in your account",
                                    ["read:pets"] = "read your pets"
=======
                    Flows = new()
                    {
                        ClientCredentials = new()
                        {
                            AuthorizationUrl = new("http://swagger.io/api/oauth/dialog"),
                            Scopes =
                            {
                                ["write:pets"] = "modify pets in your account",
                                ["read:pets"] = "read your pets"
>>>>>>> 47ed9333
                            }
                        }
                    }
                });
        }

        [Fact]
        public void ParseOAuth2AccessCodeSecuritySchemeShouldSucceed()
        {
<<<<<<< HEAD
            // Arrange
=======
>>>>>>> 47ed9333
            using var stream = Resources.GetStream(Path.Combine(SampleFolderPath, "oauth2AccessCodeSecurityScheme.yaml"));
            var document = LoadYamlDocument(stream);

            var diagnostic = new OpenApiDiagnostic();
            var context = new ParsingContext(diagnostic);

<<<<<<< HEAD
            var asJsonNode = document.RootNode.ToJsonNode();
            var node = new MapNode(context, asJsonNode);
=======
            var node = new MapNode(context, (YamlMappingNode)document.RootNode);
>>>>>>> 47ed9333

            // Act
            var securityScheme = OpenApiV2Deserializer.LoadSecurityScheme(node);

            // Assert
            securityScheme.Should().BeEquivalentTo(
                new OpenApiSecurityScheme
                {
                    Type = SecuritySchemeType.OAuth2,
<<<<<<< HEAD
                    Flows = new OpenApiOAuthFlows
                    {
                        AuthorizationCode = new OpenApiOAuthFlow
                        {
                            AuthorizationUrl = new Uri("http://swagger.io/api/oauth/dialog"),
                            Scopes =
                            {
                                    ["write:pets"] = "modify pets in your account",
                                    ["read:pets"] = "read your pets"
=======
                    Flows = new()
                    {
                        AuthorizationCode = new()
                        {
                            AuthorizationUrl = new("http://swagger.io/api/oauth/dialog"),
                            Scopes =
                            {
                                ["write:pets"] = "modify pets in your account",
                                ["read:pets"] = "read your pets"
>>>>>>> 47ed9333
                            }
                        }
                    }
                });
        }

        static YamlDocument LoadYamlDocument(Stream input)
        {
            using var reader = new StreamReader(input);
            var yamlStream = new YamlStream();
            yamlStream.Load(reader);
            return yamlStream.Documents.First();
        }
    }
}<|MERGE_RESOLUTION|>--- conflicted
+++ resolved
@@ -1,4 +1,4 @@
-﻿// Copyright (c) Microsoft Corporation. All rights reserved.
+// Copyright (c) Microsoft Corporation. All rights reserved.
 // Licensed under the MIT license.
 
 using System.IO;
@@ -20,22 +20,15 @@
         [Fact]
         public void ParseHttpSecuritySchemeShouldSucceed()
         {
-<<<<<<< HEAD
-            // Arrange
-=======
->>>>>>> 47ed9333
+            // Arrange
             using var stream = Resources.GetStream(Path.Combine(SampleFolderPath, "basicSecurityScheme.yaml"));
             var document = LoadYamlDocument(stream);
 
             var diagnostic = new OpenApiDiagnostic();
             var context = new ParsingContext(diagnostic);
 
-<<<<<<< HEAD
-            var asJsonNode = document.RootNode.ToJsonNode();
-            var node = new MapNode(context, asJsonNode);
-=======
-            var node = new MapNode(context, (YamlMappingNode)document.RootNode);
->>>>>>> 47ed9333
+            var asJsonNode = document.RootNode.ToJsonNode();
+            var node = new MapNode(context, asJsonNode);
 
             // Act
             var securityScheme = OpenApiV2Deserializer.LoadSecurityScheme(node);
@@ -52,22 +45,15 @@
         [Fact]
         public void ParseApiKeySecuritySchemeShouldSucceed()
         {
-<<<<<<< HEAD
-            // Arrange
-=======
->>>>>>> 47ed9333
+            // Arrange
             using var stream = Resources.GetStream(Path.Combine(SampleFolderPath, "apiKeySecurityScheme.yaml"));
             var document = LoadYamlDocument(stream);
             var diagnostic = new OpenApiDiagnostic();
             var context = new ParsingContext(diagnostic);
 
-<<<<<<< HEAD
-            var asJsonNode = document.RootNode.ToJsonNode();
-
-            var node = new MapNode(context, asJsonNode);
-=======
-            var node = new MapNode(context, (YamlMappingNode)document.RootNode);
->>>>>>> 47ed9333
+            var asJsonNode = document.RootNode.ToJsonNode();
+
+            var node = new MapNode(context, asJsonNode);
 
             // Act
             var securityScheme = OpenApiV2Deserializer.LoadSecurityScheme(node);
@@ -85,12 +71,10 @@
         [Fact]
         public void ParseOAuth2ImplicitSecuritySchemeShouldSucceed()
         {
-<<<<<<< HEAD
-            using (var stream = Resources.GetStream(Path.Combine(SampleFolderPath, "oauth2ImplicitSecurityScheme.yaml")))
-            {
-                var document = LoadYamlDocument(stream);
-                var diagnostic = new OpenApiDiagnostic();
-                var context = new ParsingContext(diagnostic);
+            using var stream = Resources.GetStream(Path.Combine(SampleFolderPath, "oauth2ImplicitSecurityScheme.yaml"));
+            var document = LoadYamlDocument(stream);
+            var diagnostic = new OpenApiDiagnostic();
+            var context = new ParsingContext(diagnostic);
 
                 var asJsonNode = document.RootNode.ToJsonNode();
 
@@ -99,27 +83,12 @@
                 // Act
                 var securityScheme = OpenApiV2Deserializer.LoadSecurityScheme(node);
 
-                // Assert
-                securityScheme.Should().BeEquivalentTo(
-                    new OpenApiSecurityScheme
-=======
-            using var stream = Resources.GetStream(Path.Combine(SampleFolderPath, "oauth2ImplicitSecurityScheme.yaml"));
-            var document = LoadYamlDocument(stream);
-            var diagnostic = new OpenApiDiagnostic();
-            var context = new ParsingContext(diagnostic);
-
-            var node = new MapNode(context, (YamlMappingNode)document.RootNode);
-
-            // Act
-            var securityScheme = OpenApiV2Deserializer.LoadSecurityScheme(node);
-
             // Assert
             securityScheme.Should().BeEquivalentTo(
                 new OpenApiSecurityScheme
                 {
                     Type = SecuritySchemeType.OAuth2,
                     Flows = new()
->>>>>>> 47ed9333
                     {
                         Implicit = new()
                         {
@@ -137,31 +106,23 @@
         [Fact]
         public void ParseOAuth2PasswordSecuritySchemeShouldSucceed()
         {
-<<<<<<< HEAD
-            // Arrange
-=======
->>>>>>> 47ed9333
+            // Arrange
             using var stream = Resources.GetStream(Path.Combine(SampleFolderPath, "oauth2PasswordSecurityScheme.yaml"));
             var document = LoadYamlDocument(stream);
             var diagnostic = new OpenApiDiagnostic();
             var context = new ParsingContext(diagnostic);
 
-<<<<<<< HEAD
-            var asJsonNode = document.RootNode.ToJsonNode();
-            var node = new MapNode(context, asJsonNode);
-=======
-            var node = new MapNode(context, (YamlMappingNode)document.RootNode);
->>>>>>> 47ed9333
-
-            // Act
-            var securityScheme = OpenApiV2Deserializer.LoadSecurityScheme(node);
-
-            // Assert
-            securityScheme.Should().BeEquivalentTo(
-                new OpenApiSecurityScheme
-                {
-                    Type = SecuritySchemeType.OAuth2,
-<<<<<<< HEAD
+            var asJsonNode = document.RootNode.ToJsonNode();
+            var node = new MapNode(context, asJsonNode);
+
+            // Act
+            var securityScheme = OpenApiV2Deserializer.LoadSecurityScheme(node);
+
+            // Assert
+            securityScheme.Should().BeEquivalentTo(
+                new OpenApiSecurityScheme
+                {
+                    Type = SecuritySchemeType.OAuth2,
                     Flows = new OpenApiOAuthFlows
                     {
                         Password = new OpenApiOAuthFlow
@@ -171,17 +132,6 @@
                             {
                                     ["write:pets"] = "modify pets in your account",
                                     ["read:pets"] = "read your pets"
-=======
-                    Flows = new()
-                    {
-                        Password = new()
-                        {
-                            AuthorizationUrl = new("http://swagger.io/api/oauth/dialog"),
-                            Scopes =
-                            {
-                                ["write:pets"] = "modify pets in your account",
-                                ["read:pets"] = "read your pets"
->>>>>>> 47ed9333
                             }
                         }
                     }
@@ -191,31 +141,23 @@
         [Fact]
         public void ParseOAuth2ApplicationSecuritySchemeShouldSucceed()
         {
-<<<<<<< HEAD
-            // Arrange
-=======
->>>>>>> 47ed9333
+            // Arrange
             using var stream = Resources.GetStream(Path.Combine(SampleFolderPath, "oauth2ApplicationSecurityScheme.yaml"));
             var document = LoadYamlDocument(stream);
             var diagnostic = new OpenApiDiagnostic();
             var context = new ParsingContext(diagnostic);
 
-<<<<<<< HEAD
-            var asJsonNode = document.RootNode.ToJsonNode();
-            var node = new MapNode(context, asJsonNode);
-=======
-            var node = new MapNode(context, (YamlMappingNode)document.RootNode);
->>>>>>> 47ed9333
-
-            // Act
-            var securityScheme = OpenApiV2Deserializer.LoadSecurityScheme(node);
-
-            // Assert
-            securityScheme.Should().BeEquivalentTo(
-                new OpenApiSecurityScheme
-                {
-                    Type = SecuritySchemeType.OAuth2,
-<<<<<<< HEAD
+            var asJsonNode = document.RootNode.ToJsonNode();
+            var node = new MapNode(context, asJsonNode);
+
+            // Act
+            var securityScheme = OpenApiV2Deserializer.LoadSecurityScheme(node);
+
+            // Assert
+            securityScheme.Should().BeEquivalentTo(
+                new OpenApiSecurityScheme
+                {
+                    Type = SecuritySchemeType.OAuth2,
                     Flows = new OpenApiOAuthFlows
                     {
                         ClientCredentials = new OpenApiOAuthFlow
@@ -225,17 +167,6 @@
                             {
                                     ["write:pets"] = "modify pets in your account",
                                     ["read:pets"] = "read your pets"
-=======
-                    Flows = new()
-                    {
-                        ClientCredentials = new()
-                        {
-                            AuthorizationUrl = new("http://swagger.io/api/oauth/dialog"),
-                            Scopes =
-                            {
-                                ["write:pets"] = "modify pets in your account",
-                                ["read:pets"] = "read your pets"
->>>>>>> 47ed9333
                             }
                         }
                     }
@@ -245,32 +176,24 @@
         [Fact]
         public void ParseOAuth2AccessCodeSecuritySchemeShouldSucceed()
         {
-<<<<<<< HEAD
-            // Arrange
-=======
->>>>>>> 47ed9333
+            // Arrange
             using var stream = Resources.GetStream(Path.Combine(SampleFolderPath, "oauth2AccessCodeSecurityScheme.yaml"));
             var document = LoadYamlDocument(stream);
 
             var diagnostic = new OpenApiDiagnostic();
             var context = new ParsingContext(diagnostic);
 
-<<<<<<< HEAD
-            var asJsonNode = document.RootNode.ToJsonNode();
-            var node = new MapNode(context, asJsonNode);
-=======
-            var node = new MapNode(context, (YamlMappingNode)document.RootNode);
->>>>>>> 47ed9333
-
-            // Act
-            var securityScheme = OpenApiV2Deserializer.LoadSecurityScheme(node);
-
-            // Assert
-            securityScheme.Should().BeEquivalentTo(
-                new OpenApiSecurityScheme
-                {
-                    Type = SecuritySchemeType.OAuth2,
-<<<<<<< HEAD
+            var asJsonNode = document.RootNode.ToJsonNode();
+            var node = new MapNode(context, asJsonNode);
+
+            // Act
+            var securityScheme = OpenApiV2Deserializer.LoadSecurityScheme(node);
+
+            // Assert
+            securityScheme.Should().BeEquivalentTo(
+                new OpenApiSecurityScheme
+                {
+                    Type = SecuritySchemeType.OAuth2,
                     Flows = new OpenApiOAuthFlows
                     {
                         AuthorizationCode = new OpenApiOAuthFlow
@@ -280,17 +203,6 @@
                             {
                                     ["write:pets"] = "modify pets in your account",
                                     ["read:pets"] = "read your pets"
-=======
-                    Flows = new()
-                    {
-                        AuthorizationCode = new()
-                        {
-                            AuthorizationUrl = new("http://swagger.io/api/oauth/dialog"),
-                            Scopes =
-                            {
-                                ["write:pets"] = "modify pets in your account",
-                                ["read:pets"] = "read your pets"
->>>>>>> 47ed9333
                             }
                         }
                     }

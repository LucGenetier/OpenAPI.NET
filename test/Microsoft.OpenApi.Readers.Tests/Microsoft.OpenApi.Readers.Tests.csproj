<Project Sdk="Microsoft.NET.Sdk">
    <PropertyGroup>
        <TargetFrameworks>net7.0</TargetFrameworks>
        <GeneratePackageOnBuild>false</GeneratePackageOnBuild>
        <Authors></Authors>
        <Company>Microsoft</Company>
        <Product>Microsoft.OpenApi.Readers.Tests</Product>
        <PackageId>Microsoft.OpenApi.Readers.Tests</PackageId>
        <Description>Tests for Microsoft.OpenApi.Readers</Description>
        <AssemblyName>Microsoft.OpenApi.Readers.Tests</AssemblyName>
        <RootNamespace>Microsoft.OpenApi.Readers.Tests</RootNamespace>
        <SignAssembly>true</SignAssembly>
        <AssemblyOriginatorKeyFile>..\..\src\Microsoft.OpenApi.snk</AssemblyOriginatorKeyFile>
    </PropertyGroup>
    <ItemGroup>
      <None Remove="V2Tests\Samples\ComponentRootReference.json" />
      <None Remove="V2Tests\Samples\OpenApiPathItem\pathItemWithBodyPathParameter.yaml" />
      <None Remove="V2Tests\Samples\OpenApiPathItem\pathItemWithFormDataPathParameter.yaml" />
      <None Remove="V3Tests\Samples\OpenApiWorkspace\TodoComponents.yaml" />
      <None Remove="V3Tests\Samples\OpenApiWorkspace\TodoMain.yaml" />
    </ItemGroup>
    <ItemGroup>
      <EmbeddedResource Include="OpenApiReaderTests\Samples\unsupported.v1.yaml">
        <CopyToOutputDirectory>Never</CopyToOutputDirectory>
      </EmbeddedResource>
      <EmbeddedResource Include="ReferenceService\Samples\multipleReferences.v2.yaml">
        <CopyToOutputDirectory>Never</CopyToOutputDirectory>
      </EmbeddedResource>
      <EmbeddedResource Include="V2Tests\Samples\basic.v2.yaml">
        <CopyToOutputDirectory>Never</CopyToOutputDirectory>
      </EmbeddedResource>
      <EmbeddedResource Include="V2Tests\Samples\basic.v3.yaml">
        <CopyToOutputDirectory>Never</CopyToOutputDirectory>
      </EmbeddedResource>
      <EmbeddedResource Include="V2Tests\Samples\ComponentRootReference.json">
        <CopyToOutputDirectory>PreserveNewest</CopyToOutputDirectory>
      </EmbeddedResource>
      <EmbeddedResource Include="V2Tests\Samples\minimal.v2.yaml">
        <CopyToOutputDirectory>Never</CopyToOutputDirectory>
      </EmbeddedResource>
      <EmbeddedResource Include="V2Tests\Samples\minimal.v3.yaml">
        <CopyToOutputDirectory>Never</CopyToOutputDirectory>
      </EmbeddedResource>
      <EmbeddedResource Include="V2Tests\Samples\OpenApiOperation\basicOperation.yaml">
        <CopyToOutputDirectory>Never</CopyToOutputDirectory>
      </EmbeddedResource>
        <EmbeddedResource Include="V2Tests\Samples\OpenApiOperation\operationWithBody.yaml">
            <CopyToOutputDirectory>Never</CopyToOutputDirectory>
        </EmbeddedResource>
        <EmbeddedResource Include="V2Tests\Samples\OpenApiOperation\operationWithFormData.yaml">
            <CopyToOutputDirectory>Never</CopyToOutputDirectory>
        </EmbeddedResource>
        <EmbeddedResource Include="V2Tests\Samples\OpenApiOperation\operationWithResponseExamples.yaml" />
      <EmbeddedResource Include="V2Tests\Samples\OpenApiParameter\bodyParameter.yaml">
        <CopyToOutputDirectory>Never</CopyToOutputDirectory>
      </EmbeddedResource>
      <EmbeddedResource Include="V2Tests\Samples\OpenApiParameter\formDataParameter.yaml">
        <CopyToOutputDirectory>Never</CopyToOutputDirectory>
      </EmbeddedResource>
      <EmbeddedResource Include="V2Tests\Samples\OpenApiParameter\headerParameterWithIncorrectDataType.yaml">
        <CopyToOutputDirectory>Never</CopyToOutputDirectory>
      </EmbeddedResource>
      <EmbeddedResource Include="V2Tests\Samples\OpenApiParameter\parameterWithDefault.yaml">
        <CopyToOutputDirectory>Never</CopyToOutputDirectory>
      </EmbeddedResource>
      <EmbeddedResource Include="V2Tests\Samples\OpenApiParameter\parameterWithEnum.yaml">
        <CopyToOutputDirectory>Never</CopyToOutputDirectory>
      </EmbeddedResource>
      <EmbeddedResource Include="V2Tests\Samples\OpenApiParameter\parameterWithNoSchema.yaml">
        <CopyToOutputDirectory>Never</CopyToOutputDirectory>
      </EmbeddedResource>
      <EmbeddedResource Include="V2Tests\Samples\OpenApiParameter\parameterWithNoLocation.yaml">
        <CopyToOutputDirectory>Never</CopyToOutputDirectory>
      </EmbeddedResource>
      <EmbeddedResource Include="V2Tests\Samples\OpenApiParameter\parameterWithUnknownLocation.yaml">
        <CopyToOutputDirectory>Never</CopyToOutputDirectory>
      </EmbeddedResource>
      <EmbeddedResource Include="V2Tests\Samples\OpenApiParameter\parameterWithNullLocation.yaml">
        <CopyToOutputDirectory>Never</CopyToOutputDirectory>
      </EmbeddedResource>
      <EmbeddedResource Include="V2Tests\Samples\OpenApiParameter\headerParameter.yaml">
        <CopyToOutputDirectory>Never</CopyToOutputDirectory>
      </EmbeddedResource>
      <EmbeddedResource Include="V2Tests\Samples\OpenApiParameter\pathParameter.yaml">
        <CopyToOutputDirectory>Never</CopyToOutputDirectory>
      </EmbeddedResource>
      <EmbeddedResource Include="V2Tests\Samples\OpenApiParameter\queryParameter.yaml">
        <CopyToOutputDirectory>Never</CopyToOutputDirectory>
      </EmbeddedResource>
      <EmbeddedResource Include="V2Tests\Samples\OpenApiPathItem\pathItemWithFormDataPathParameter.yaml">
        <CopyToOutputDirectory>Never</CopyToOutputDirectory>
      </EmbeddedResource>
      <EmbeddedResource Include="V2Tests\Samples\OpenApiPathItem\pathItemWithBodyPathParameter.yaml">
        <CopyToOutputDirectory>Never</CopyToOutputDirectory>
      </EmbeddedResource>
      <EmbeddedResource Include="V2Tests\Samples\OpenApiPathItem\basicPathItemWithFormData.yaml">
        <CopyToOutputDirectory>Never</CopyToOutputDirectory>
      </EmbeddedResource>
      <EmbeddedResource Include="V2Tests\Samples\OpenApiHeader\headerWithDefault.yaml" />
      <EmbeddedResource Include="V2Tests\Samples\OpenApiHeader\headerWithEnum.yaml" />
      <EmbeddedResource Include="V2Tests\Samples\OpenApiSchema\schemaWithDefault.yaml" />
      <EmbeddedResource Include="V2Tests\Samples\OpenApiSchema\schemaWithEnum.yaml" />
      <EmbeddedResource Include="V2Tests\Samples\OpenApiSchema\schemaWithExample.yaml" />
      <EmbeddedResource Include="V2Tests\Samples\OpenApiSecurityScheme\apiKeySecurityScheme.yaml">
        <CopyToOutputDirectory>Never</CopyToOutputDirectory>
      </EmbeddedResource>
      <EmbeddedResource Include="V2Tests\Samples\OpenApiSecurityScheme\oauth2AccessCodeSecurityScheme.yaml">
        <CopyToOutputDirectory>Never</CopyToOutputDirectory>
      </EmbeddedResource>
      <EmbeddedResource Include="V2Tests\Samples\OpenApiSecurityScheme\oauth2ApplicationSecurityScheme.yaml">
        <CopyToOutputDirectory>Never</CopyToOutputDirectory>
      </EmbeddedResource>
      <EmbeddedResource Include="V2Tests\Samples\OpenApiSecurityScheme\oauth2PasswordSecurityScheme.yaml">
        <CopyToOutputDirectory>Never</CopyToOutputDirectory>
      </EmbeddedResource>
      <EmbeddedResource Include="V2Tests\Samples\multipleProduces.json">
        <CopyToOutputDirectory>PreserveNewest</CopyToOutputDirectory>
      </EmbeddedResource>
      <EmbeddedResource Include="V2Tests\Samples\twoResponses.json">
        <CopyToOutputDirectory>PreserveNewest</CopyToOutputDirectory>
      </EmbeddedResource>
      <EmbeddedResource Include="V3Tests\Samples\OpenApiCallback\multipleCallbacksWithReference.yaml">
        <CopyToOutputDirectory>PreserveNewest</CopyToOutputDirectory>
      </EmbeddedResource>
      <EmbeddedResource Include="V3Tests\Samples\OpenApiCallback\basicCallback.yaml">
        <CopyToOutputDirectory>Never</CopyToOutputDirectory>
      </EmbeddedResource>
      <EmbeddedResource Include="V31Tests\Samples\OpenApiDocument\documentWithReusablePaths.yaml">
        <CopyToOutputDirectory>Never</CopyToOutputDirectory>
      </EmbeddedResource>
      <EmbeddedResource Include="V31Tests\Samples\OpenApiDocument\documentWithSummaryAndDescriptionInReference.yaml">
        <CopyToOutputDirectory>Never</CopyToOutputDirectory>
      </EmbeddedResource>
      <EmbeddedResource Include="V3Tests\Samples\OpenApiDiscriminator\basicDiscriminator.yaml">
        <CopyToOutputDirectory>Never</CopyToOutputDirectory>
      </EmbeddedResource>
      <EmbeddedResource Include="V3Tests\Samples\OpenApiDocument\basicDocumentWithMultipleServers.yaml">
        <CopyToOutputDirectory>Never</CopyToOutputDirectory>
      </EmbeddedResource>
      <EmbeddedResource Include="V3Tests\Samples\OpenApiDocument\brokenMinimalDocument.yaml">
        <CopyToOutputDirectory>Never</CopyToOutputDirectory>
      </EmbeddedResource>
      <EmbeddedResource Include="V3Tests\Samples\OpenApiDocument\minimalDocument.yaml">
        <CopyToOutputDirectory>Never</CopyToOutputDirectory>
      </EmbeddedResource>
<<<<<<< HEAD
      <EmbeddedResource Include="V31Tests\Samples\OpenApiDocument\documentWithWebhooks.yaml">
=======
      <EmbeddedResource Include="V3Tests\Samples\OpenApiDocument\docWithSecuritySchemeReference.yaml">
        <CopyToOutputDirectory>Never</CopyToOutputDirectory>
      </EmbeddedResource>
      <EmbeddedResource Include="V3Tests\Samples\OpenApiDocument\documentWithWebhooks.yaml">
>>>>>>> 7b33c1d6
        <CopyToOutputDirectory>Never</CopyToOutputDirectory>
      </EmbeddedResource>
      <EmbeddedResource Include="V3Tests\Samples\OpenApiDocument\apiWithFullHeaderComponent.yaml">
        <CopyToOutputDirectory>Never</CopyToOutputDirectory>
      </EmbeddedResource>
      <EmbeddedResource Include="V3Tests\Samples\OpenApiDocument\petStore.yaml">
        <CopyToOutputDirectory>Never</CopyToOutputDirectory>
      </EmbeddedResource>
      <EmbeddedResource Include="V3Tests\Samples\OpenApiDocument\petStoreExpanded.yaml">
        <CopyToOutputDirectory>Never</CopyToOutputDirectory>
      </EmbeddedResource>
      <EmbeddedResource Include="V3Tests\Samples\OpenApiDocument\petStoreWithTagAndSecurity.yaml">
        <CopyToOutputDirectory>Never</CopyToOutputDirectory>
      </EmbeddedResource>
      <EmbeddedResource Include="V3Tests\Samples\OpenApiDocument\documentWithExternalRefs.yaml">
        <CopyToOutputDirectory>Never</CopyToOutputDirectory>
      </EmbeddedResource>
      <EmbeddedResource Include="V3Tests\Samples\OpenApiDocument\securedApi.yaml" />
      <EmbeddedResource Include="V3Tests\Samples\OpenApiEncoding\advancedEncoding.yaml">
        <CopyToOutputDirectory>Never</CopyToOutputDirectory>
      </EmbeddedResource>
      <EmbeddedResource Include="V3Tests\Samples\OpenApiEncoding\basicEncoding.yaml">
        <CopyToOutputDirectory>Never</CopyToOutputDirectory>
      </EmbeddedResource>
      <EmbeddedResource Include="V3Tests\Samples\OpenApiExample\advancedExample.yaml">
        <CopyToOutputDirectory>Never</CopyToOutputDirectory>
      </EmbeddedResource>
      <EmbeddedResource Include="V3Tests\Samples\OpenApiExample\explicitString.yaml" />
      <EmbeddedResource Include="V3Tests\Samples\OpenApiResponse\responseWithHeaderReference.yaml" />
      <EmbeddedResource Include="V3Tests\Samples\OpenApiInfo\basicInfo.yaml">
        <CopyToOutputDirectory>Never</CopyToOutputDirectory>
      </EmbeddedResource>
      <EmbeddedResource Include="V31Tests\Samples\OpenApiInfo\basicInfo.yaml">
        <CopyToOutputDirectory>Never</CopyToOutputDirectory>
      </EmbeddedResource>
      <EmbeddedResource Include="V31Tests\Samples\OpenApiSchema\schema.yaml">
        <CopyToOutputDirectory>Never</CopyToOutputDirectory>
      </EmbeddedResource>
      <EmbeddedResource Include="V31Tests\Samples\OpenApiSchema\advancedSchema.yaml">
        <CopyToOutputDirectory>Never</CopyToOutputDirectory>
      </EmbeddedResource>
      <EmbeddedResource Include="V31Tests\Samples\OpenApiLicense\licenseWithSpdxIdentifier.yaml">
        <CopyToOutputDirectory>Never</CopyToOutputDirectory>
      </EmbeddedResource>
      <EmbeddedResource Include="V3Tests\Samples\OpenApiInfo\minimalInfo.yaml">
        <CopyToOutputDirectory>Never</CopyToOutputDirectory>
      </EmbeddedResource>
      <EmbeddedResource Include="V3Tests\Samples\OpenApiOperation\operationWithParameterWithNoLocation.json">
       <CopyToOutputDirectory>Never</CopyToOutputDirectory>
      </EmbeddedResource>
      <EmbeddedResource Include="V3Tests\Samples\OpenApiOperation\securedOperation.yaml">
       <CopyToOutputDirectory>Never</CopyToOutputDirectory>
      </EmbeddedResource>
      <EmbeddedResource Include="V3Tests\Samples\OpenApiMediaType\mediaTypeWithExample.yaml">
        <CopyToOutputDirectory>Never</CopyToOutputDirectory>
      </EmbeddedResource>
      <EmbeddedResource Include="V3Tests\Samples\OpenApiMediaType\mediaTypeWithExamples.yaml">
        <CopyToOutputDirectory>Never</CopyToOutputDirectory>
      </EmbeddedResource>
      <EmbeddedResource Include="V3Tests\Samples\OpenApiParameter\headerParameter.yaml">
        <CopyToOutputDirectory>Never</CopyToOutputDirectory>
      </EmbeddedResource>
      <EmbeddedResource Include="V3Tests\Samples\OpenApiParameter\parameterWithExamples.yaml">
        <CopyToOutputDirectory>Never</CopyToOutputDirectory>
      </EmbeddedResource>
      <EmbeddedResource Include="V3Tests\Samples\OpenApiParameter\parameterWithNoLocation.yaml">
        <CopyToOutputDirectory>Never</CopyToOutputDirectory>
      </EmbeddedResource>
      <EmbeddedResource Include="V3Tests\Samples\OpenApiParameter\parameterWithExample.yaml">
        <CopyToOutputDirectory>Never</CopyToOutputDirectory>
      </EmbeddedResource>
      <EmbeddedResource Include="V3Tests\Samples\OpenApiParameter\parameterWithUnknownLocation.yaml">
        <CopyToOutputDirectory>Never</CopyToOutputDirectory>
      </EmbeddedResource>
      <EmbeddedResource Include="V3Tests\Samples\OpenApiParameter\parameterWithNullLocation.yaml">
        <CopyToOutputDirectory>Never</CopyToOutputDirectory>
      </EmbeddedResource>
      <EmbeddedResource Include="V3Tests\Samples\OpenApiParameter\pathParameter.yaml">
        <CopyToOutputDirectory>Never</CopyToOutputDirectory>
      </EmbeddedResource>
      <EmbeddedResource Include="V3Tests\Samples\OpenApiParameter\queryParameterWithObjectTypeAndContent.yaml">
        <CopyToOutputDirectory>Never</CopyToOutputDirectory>
      </EmbeddedResource>
      <EmbeddedResource Include="V3Tests\Samples\OpenApiParameter\queryParameterWithObjectType.yaml">
        <CopyToOutputDirectory>Never</CopyToOutputDirectory>
      </EmbeddedResource>
      <EmbeddedResource Include="V3Tests\Samples\OpenApiParameter\queryParameter.yaml">
        <CopyToOutputDirectory>Never</CopyToOutputDirectory>
      </EmbeddedResource>
      <EmbeddedResource Include="V3Tests\Samples\OpenApiSchema\advancedSchemaWithReference.yaml">
        <CopyToOutputDirectory>Never</CopyToOutputDirectory>
      </EmbeddedResource>
      <EmbeddedResource Include="V3Tests\Samples\OpenApiSchema\basicSchemaWithExample.yaml">
        <CopyToOutputDirectory>Never</CopyToOutputDirectory>
      </EmbeddedResource>
      <EmbeddedResource Include="V3Tests\Samples\OpenApiSchema\dictionarySchema.yaml">
        <CopyToOutputDirectory>Never</CopyToOutputDirectory>
      </EmbeddedResource>
      <EmbeddedResource Include="V3Tests\Samples\OpenApiSchema\primitiveSchema.yaml">
        <CopyToOutputDirectory>Never</CopyToOutputDirectory>
      </EmbeddedResource>
      <EmbeddedResource Include="V3Tests\Samples\OpenApiSchema\selfReferencingSchema.yaml">
              <CopyToOutputDirectory>Never</CopyToOutputDirectory>
      </EmbeddedResource>
      <EmbeddedResource Include="V3Tests\Samples\OpenApiSchema\simpleSchema.yaml">
        <CopyToOutputDirectory>Never</CopyToOutputDirectory>
      </EmbeddedResource>
      <EmbeddedResource Include="V3Tests\Samples\OpenApiSecurityScheme\apiKeySecurityScheme.yaml">
        <CopyToOutputDirectory>Never</CopyToOutputDirectory>
      </EmbeddedResource>
      <EmbeddedResource Include="V3Tests\Samples\OpenApiSecurityScheme\bearerSecurityScheme.yaml">
        <CopyToOutputDirectory>Never</CopyToOutputDirectory>
      </EmbeddedResource>
      <EmbeddedResource Include="V3Tests\Samples\OpenApiSecurityScheme\httpSecurityScheme.yaml">
        <CopyToOutputDirectory>Never</CopyToOutputDirectory>
      </EmbeddedResource>
      <EmbeddedResource Include="V3Tests\Samples\OpenApiSecurityScheme\oauth2SecurityScheme.yaml">
        <CopyToOutputDirectory>Never</CopyToOutputDirectory>
      </EmbeddedResource>
      <EmbeddedResource Include="V3Tests\Samples\OpenApiSecurityScheme\openIdConnectSecurityScheme.yaml">
        <CopyToOutputDirectory>Never</CopyToOutputDirectory>
      </EmbeddedResource>
      <EmbeddedResource Include="V3Tests\Samples\OpenApiWorkspace\TodoComponents.yaml">
        <CopyToOutputDirectory>Always</CopyToOutputDirectory>
      </EmbeddedResource>
      <EmbeddedResource Include="V3Tests\Samples\OpenApiWorkspace\TodoMain.yaml">
        <CopyToOutputDirectory>Always</CopyToOutputDirectory>
      </EmbeddedResource>
      <EmbeddedResource Include="V3Tests\Samples\OpenApiXml\basicXml.yaml">
        <CopyToOutputDirectory>Never</CopyToOutputDirectory>
      </EmbeddedResource>
    </ItemGroup>

    <ItemGroup>
<<<<<<< HEAD
        <PackageReference Include="JsonSchema.Net" Version="4.0.0" />
        <PackageReference Include="JsonSchema.Net.OpenApi" Version="1.1.0-beta3" />
        <PackageReference Include="Microsoft.NET.Test.Sdk" Version="17.3.2" />
        <PackageReference Include="FluentAssertions" Version="6.7.0">
=======
        <PackageReference Include="coverlet.collector" Version="3.2.0">
          <IncludeAssets>runtime; build; native; contentfiles; analyzers; buildtransitive</IncludeAssets>
          <PrivateAssets>all</PrivateAssets>
        </PackageReference>
        <PackageReference Include="coverlet.msbuild" Version="3.2.0">
          <IncludeAssets>runtime; build; native; contentfiles; analyzers; buildtransitive</IncludeAssets>
          <PrivateAssets>all</PrivateAssets>
        </PackageReference>
        <PackageReference Include="Microsoft.NET.Test.Sdk" Version="17.5.0" />
        <PackageReference Include="FluentAssertions" Version="6.11.0">
>>>>>>> 7b33c1d6
        </PackageReference>
        <PackageReference Include="Newtonsoft.Json" Version="13.0.3">
        </PackageReference>
        <PackageReference Include="SharpYaml" Version="2.1.0">
        </PackageReference>
        <PackageReference Include="xunit" Version="2.4.2">
        </PackageReference>
        <PackageReference Include="xunit.runner.visualstudio" Version="2.4.5">
          <PrivateAssets>all</PrivateAssets>
          <IncludeAssets>runtime; build; native; contentfiles; analyzers; buildtransitive</IncludeAssets>
        </PackageReference>
        <PackageReference Include="Yaml2JsonNode" Version="1.1.0" />
        <PackageReference Include="YamlDotNet" Version="13.0.2" />
    </ItemGroup>

    <ItemGroup>
        <ProjectReference Include="..\..\src\Microsoft.OpenApi\Microsoft.OpenApi.csproj" />
        <ProjectReference Include="..\..\src\Microsoft.OpenApi.Readers\Microsoft.OpenApi.Readers.csproj" />
    </ItemGroup>
  
    <ItemGroup>
        <None Update="V2Tests\Samples\definitions.v3.yaml">
            <CopyToOutputDirectory>PreserveNewest</CopyToOutputDirectory>
        </None>
        <None Update="V2Tests\Samples\host.v2.yaml">
            <CopyToOutputDirectory>PreserveNewest</CopyToOutputDirectory>
        </None>
        <None Update="V2Tests\Samples\host.v3.yaml">
            <CopyToOutputDirectory>PreserveNewest</CopyToOutputDirectory>
        </None>
        <None Update="V2Tests\Samples\definitions.v2.yaml">
            <CopyToOutputDirectory>PreserveNewest</CopyToOutputDirectory>
        </None>
        <None Update="V2Tests\Samples\parameterRef.v2.yaml">
            <CopyToOutputDirectory>PreserveNewest</CopyToOutputDirectory>
        </None>
        <None Update="V2Tests\Samples\petStore.v2.yaml">
            <CopyToOutputDirectory>PreserveNewest</CopyToOutputDirectory>
        </None>
        <None Update="V2Tests\Samples\simplest.v3.yaml">
            <CopyToOutputDirectory>PreserveNewest</CopyToOutputDirectory>
        </None>
        <EmbeddedResource Include="V2Tests\Samples\OpenApiSecurityScheme\basicSecurityScheme.yaml">
            <CopyToOutputDirectory>Never</CopyToOutputDirectory>
        </EmbeddedResource>
        <EmbeddedResource Include="V2Tests\Samples\OpenApiSecurityScheme\oauth2ImplicitSecurityScheme.yaml">
            <CopyToOutputDirectory>Never</CopyToOutputDirectory>
        </EmbeddedResource>
        <EmbeddedResource Include="V3Tests\Samples\OpenApiCallback\callbackWithReference.yaml">
            <CopyToOutputDirectory>PreserveNewest</CopyToOutputDirectory>
        </EmbeddedResource>
        <EmbeddedResource Include="V3Tests\Samples\OpenApiInfo\advancedInfo.yaml">
            <CopyToOutputDirectory>Never</CopyToOutputDirectory>
        </EmbeddedResource>
        <EmbeddedResource Include="V3Tests\Samples\OpenApiSchema\basicSchemaWithReference.yaml">
            <CopyToOutputDirectory>Never</CopyToOutputDirectory>
        </EmbeddedResource>
        <None Update="V31Tests\Samples\OpenApiSchema\advancedSchema.yaml">
          <CopyToOutputDirectory>Always</CopyToOutputDirectory>
        </None>
        <None Update="V31Tests\Samples\OpenApiSchema\schema.yaml">
          <CopyToOutputDirectory>Always</CopyToOutputDirectory>
        </None>
        <None Update="V3Tests\Samples\CompleteHeader.yaml">
            <CopyToOutputDirectory>PreserveNewest</CopyToOutputDirectory>
        </None>
        <None Update="V3Tests\Samples\OpenApiInfo\minimalInfo.json">
            <CopyToOutputDirectory>PreserveNewest</CopyToOutputDirectory>
        </None>
        <None Update="V3Tests\Samples\OpenApiInfo\minimalInfoObject.json">
            <CopyToOutputDirectory>PreserveNewest</CopyToOutputDirectory>
        </None>
    </ItemGroup>
  
    <ItemGroup>
      <Folder Include="V31Tests\Samples\OpenApiInfo\" />
    </ItemGroup>

</Project><|MERGE_RESOLUTION|>--- conflicted
+++ resolved
@@ -143,14 +143,10 @@
       <EmbeddedResource Include="V3Tests\Samples\OpenApiDocument\minimalDocument.yaml">
         <CopyToOutputDirectory>Never</CopyToOutputDirectory>
       </EmbeddedResource>
-<<<<<<< HEAD
+      <EmbeddedResource Include="V3Tests\Samples\OpenApiDocument\docWithSecuritySchemeReference.yaml">
+        <CopyToOutputDirectory>Never</CopyToOutputDirectory>
+      </EmbeddedResource>
       <EmbeddedResource Include="V31Tests\Samples\OpenApiDocument\documentWithWebhooks.yaml">
-=======
-      <EmbeddedResource Include="V3Tests\Samples\OpenApiDocument\docWithSecuritySchemeReference.yaml">
-        <CopyToOutputDirectory>Never</CopyToOutputDirectory>
-      </EmbeddedResource>
-      <EmbeddedResource Include="V3Tests\Samples\OpenApiDocument\documentWithWebhooks.yaml">
->>>>>>> 7b33c1d6
         <CopyToOutputDirectory>Never</CopyToOutputDirectory>
       </EmbeddedResource>
       <EmbeddedResource Include="V3Tests\Samples\OpenApiDocument\apiWithFullHeaderComponent.yaml">
@@ -285,12 +281,10 @@
     </ItemGroup>
 
     <ItemGroup>
-<<<<<<< HEAD
         <PackageReference Include="JsonSchema.Net" Version="4.0.0" />
         <PackageReference Include="JsonSchema.Net.OpenApi" Version="1.1.0-beta3" />
         <PackageReference Include="Microsoft.NET.Test.Sdk" Version="17.3.2" />
         <PackageReference Include="FluentAssertions" Version="6.7.0">
-=======
         <PackageReference Include="coverlet.collector" Version="3.2.0">
           <IncludeAssets>runtime; build; native; contentfiles; analyzers; buildtransitive</IncludeAssets>
           <PrivateAssets>all</PrivateAssets>
@@ -301,7 +295,6 @@
         </PackageReference>
         <PackageReference Include="Microsoft.NET.Test.Sdk" Version="17.5.0" />
         <PackageReference Include="FluentAssertions" Version="6.11.0">
->>>>>>> 7b33c1d6
         </PackageReference>
         <PackageReference Include="Newtonsoft.Json" Version="13.0.3">
         </PackageReference>

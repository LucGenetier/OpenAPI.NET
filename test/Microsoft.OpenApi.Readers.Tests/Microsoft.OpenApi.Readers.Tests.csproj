--- conflicted
+++ resolved
@@ -242,13 +242,8 @@
     </ItemGroup>
 
     <ItemGroup>
-<<<<<<< HEAD
-        <PackageReference Include="Microsoft.NET.Test.Sdk" Version="17.0.0" />
+        <PackageReference Include="Microsoft.NET.Test.Sdk" Version="17.1.0" />
         <PackageReference Include="FluentAssertions" Version="6.5.1">
-=======
-        <PackageReference Include="Microsoft.NET.Test.Sdk" Version="17.1.0" />
-        <PackageReference Include="FluentAssertions" Version="6.4.0">
->>>>>>> a636ec2c
         </PackageReference>
         <PackageReference Include="Newtonsoft.Json" Version="13.0.1">
         </PackageReference>

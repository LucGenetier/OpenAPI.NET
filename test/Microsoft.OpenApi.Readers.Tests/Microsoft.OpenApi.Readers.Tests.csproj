﻿<Project Sdk="Microsoft.NET.Sdk">
    <PropertyGroup>
        <TargetFramework>net7.0</TargetFramework>
        <GeneratePackageOnBuild>false</GeneratePackageOnBuild>
        <SignAssembly>true</SignAssembly>
        <AssemblyOriginatorKeyFile>..\..\src\Microsoft.OpenApi.snk</AssemblyOriginatorKeyFile>
    </PropertyGroup>
    <ItemGroup>
      <EmbeddedResource Include="**\*.yaml">
        <CopyToOutputDirectory>Never</CopyToOutputDirectory>
      </EmbeddedResource>
<<<<<<< HEAD
      <EmbeddedResource Include="V2Tests\Samples\OpenApiParameter\pathParameter.yaml">
        <CopyToOutputDirectory>Never</CopyToOutputDirectory>
      </EmbeddedResource>
      <EmbeddedResource Include="V2Tests\Samples\OpenApiParameter\queryParameter.yaml">
        <CopyToOutputDirectory>Never</CopyToOutputDirectory>
      </EmbeddedResource>
      <EmbeddedResource Include="V2Tests\Samples\OpenApiPathItem\pathItemWithFormDataPathParameter.yaml">
        <CopyToOutputDirectory>Never</CopyToOutputDirectory>
      </EmbeddedResource>
      <EmbeddedResource Include="V2Tests\Samples\OpenApiPathItem\pathItemWithBodyPathParameter.yaml">
        <CopyToOutputDirectory>Never</CopyToOutputDirectory>
      </EmbeddedResource>
      <EmbeddedResource Include="V2Tests\Samples\OpenApiPathItem\basicPathItemWithFormData.yaml">
        <CopyToOutputDirectory>Never</CopyToOutputDirectory>
      </EmbeddedResource>
      <EmbeddedResource Include="V2Tests\Samples\OpenApiHeader\headerWithDefault.yaml" />
      <EmbeddedResource Include="V2Tests\Samples\OpenApiHeader\headerWithEnum.yaml" />
      <EmbeddedResource Include="V2Tests\Samples\OpenApiSchema\schemaWithDefault.yaml" />
      <EmbeddedResource Include="V2Tests\Samples\OpenApiSchema\schemaWithEnum.yaml" />
      <EmbeddedResource Include="V2Tests\Samples\OpenApiSchema\schemaWithExample.yaml" />
      <EmbeddedResource Include="V2Tests\Samples\OpenApiSecurityScheme\apiKeySecurityScheme.yaml">
        <CopyToOutputDirectory>Never</CopyToOutputDirectory>
      </EmbeddedResource>
      <EmbeddedResource Include="V2Tests\Samples\OpenApiSecurityScheme\oauth2AccessCodeSecurityScheme.yaml">
        <CopyToOutputDirectory>Never</CopyToOutputDirectory>
      </EmbeddedResource>
      <EmbeddedResource Include="V2Tests\Samples\OpenApiSecurityScheme\oauth2ApplicationSecurityScheme.yaml">
        <CopyToOutputDirectory>Never</CopyToOutputDirectory>
      </EmbeddedResource>
      <EmbeddedResource Include="V2Tests\Samples\OpenApiSecurityScheme\oauth2PasswordSecurityScheme.yaml">
        <CopyToOutputDirectory>Never</CopyToOutputDirectory>
      </EmbeddedResource>
      <EmbeddedResource Include="V2Tests\Samples\multipleProduces.json">
        <CopyToOutputDirectory>PreserveNewest</CopyToOutputDirectory>
      </EmbeddedResource>
      <EmbeddedResource Include="V2Tests\Samples\twoResponses.json">
        <CopyToOutputDirectory>PreserveNewest</CopyToOutputDirectory>
      </EmbeddedResource>
      <EmbeddedResource Include="V3Tests\Samples\OpenApiCallback\multipleCallbacksWithReference.yaml">
        <CopyToOutputDirectory>PreserveNewest</CopyToOutputDirectory>
      </EmbeddedResource>
      <EmbeddedResource Include="V3Tests\Samples\OpenApiCallback\basicCallback.yaml">
        <CopyToOutputDirectory>Never</CopyToOutputDirectory>
      </EmbeddedResource>
      <EmbeddedResource Include="V31Tests\Samples\OpenApiDocument\documentWithReusablePaths.yaml">
        <CopyToOutputDirectory>Never</CopyToOutputDirectory>
      </EmbeddedResource>
      <EmbeddedResource Include="V31Tests\Samples\OpenApiDocument\documentWithSummaryAndDescriptionInReference.yaml">
        <CopyToOutputDirectory>Never</CopyToOutputDirectory>
      </EmbeddedResource>
      <EmbeddedResource Include="V31Tests\Samples\OpenApiDocument\docWithExample.yaml">
        <CopyToOutputDirectory>Never</CopyToOutputDirectory>
      </EmbeddedResource>
      <EmbeddedResource Include="V3Tests\Samples\OpenApiDiscriminator\basicDiscriminator.yaml">
        <CopyToOutputDirectory>Never</CopyToOutputDirectory>
      </EmbeddedResource>
      <EmbeddedResource Include="V3Tests\Samples\OpenApiDocument\basicDocumentWithMultipleServers.yaml">
        <CopyToOutputDirectory>Never</CopyToOutputDirectory>
      </EmbeddedResource>
      <EmbeddedResource Include="V3Tests\Samples\OpenApiDocument\brokenMinimalDocument.yaml">
        <CopyToOutputDirectory>Never</CopyToOutputDirectory>
      </EmbeddedResource>
      <EmbeddedResource Include="V3Tests\Samples\OpenApiDocument\minimalDocument.yaml">
        <CopyToOutputDirectory>Never</CopyToOutputDirectory>
      </EmbeddedResource>
        <EmbeddedResource Include="V3Tests\Samples\OpenApiDocument\docWithJsonSchema.yaml">
            <CopyToOutputDirectory>Never</CopyToOutputDirectory>
        </EmbeddedResource>
        <EmbeddedResource Include="V3Tests\Samples\OpenApiDocument\docWithSecuritySchemeReference.yaml">
        <CopyToOutputDirectory>Never</CopyToOutputDirectory>
      </EmbeddedResource>
      <EmbeddedResource Include="V31Tests\Samples\OpenApiDocument\documentWithWebhooks.yaml">
        <CopyToOutputDirectory>Never</CopyToOutputDirectory>
      </EmbeddedResource>
      <EmbeddedResource Include="V3Tests\Samples\OpenApiDocument\apiWithFullHeaderComponent.yaml">
        <CopyToOutputDirectory>Never</CopyToOutputDirectory>
      </EmbeddedResource>
      <EmbeddedResource Include="V3Tests\Samples\OpenApiDocument\petStore.yaml">
        <CopyToOutputDirectory>Never</CopyToOutputDirectory>
      </EmbeddedResource>
      <EmbeddedResource Include="V3Tests\Samples\OpenApiDocument\petStoreExpanded.yaml">
        <CopyToOutputDirectory>Never</CopyToOutputDirectory>
      </EmbeddedResource>
      <EmbeddedResource Include="V3Tests\Samples\OpenApiDocument\petStoreWithTagAndSecurity.yaml">
        <CopyToOutputDirectory>Never</CopyToOutputDirectory>
      </EmbeddedResource>
      <EmbeddedResource Include="V3Tests\Samples\OpenApiDocument\documentWithExternalRefs.yaml">
        <CopyToOutputDirectory>Never</CopyToOutputDirectory>
      </EmbeddedResource>
      <EmbeddedResource Include="V3Tests\Samples\OpenApiDocument\securedApi.yaml" />
      <EmbeddedResource Include="V3Tests\Samples\OpenApiEncoding\advancedEncoding.yaml">
        <CopyToOutputDirectory>Never</CopyToOutputDirectory>
      </EmbeddedResource>
      <EmbeddedResource Include="V3Tests\Samples\OpenApiEncoding\basicEncoding.yaml">
        <CopyToOutputDirectory>Never</CopyToOutputDirectory>
      </EmbeddedResource>
      <EmbeddedResource Include="V3Tests\Samples\OpenApiExample\advancedExample.yaml">
        <CopyToOutputDirectory>Never</CopyToOutputDirectory>
      </EmbeddedResource>
      <EmbeddedResource Include="V3Tests\Samples\OpenApiExample\explicitString.yaml" />
      <EmbeddedResource Include="V3Tests\Samples\OpenApiResponse\responseWithHeaderReference.yaml" />
      <EmbeddedResource Include="V3Tests\Samples\OpenApiInfo\basicInfo.yaml">
        <CopyToOutputDirectory>Never</CopyToOutputDirectory>
      </EmbeddedResource>
      <EmbeddedResource Include="V31Tests\Samples\OpenApiInfo\basicInfo.yaml">
        <CopyToOutputDirectory>Never</CopyToOutputDirectory>
      </EmbeddedResource>
      <EmbeddedResource Include="V31Tests\Samples\OpenApiSchema\schema.yaml">
        <CopyToOutputDirectory>Never</CopyToOutputDirectory>
      </EmbeddedResource>
      <EmbeddedResource Include="V31Tests\Samples\OpenApiSchema\advancedSchema.yaml">
        <CopyToOutputDirectory>Never</CopyToOutputDirectory>
      </EmbeddedResource>
      <EmbeddedResource Include="V31Tests\Samples\OpenApiLicense\licenseWithSpdxIdentifier.yaml">
        <CopyToOutputDirectory>Never</CopyToOutputDirectory>
      </EmbeddedResource>
      <EmbeddedResource Include="V3Tests\Samples\OpenApiInfo\minimalInfo.yaml">
        <CopyToOutputDirectory>Never</CopyToOutputDirectory>
      </EmbeddedResource>
      <EmbeddedResource Include="V3Tests\Samples\OpenApiOperation\operationWithParameterWithNoLocation.json">
       <CopyToOutputDirectory>Never</CopyToOutputDirectory>
      </EmbeddedResource>
      <EmbeddedResource Include="V3Tests\Samples\OpenApiOperation\securedOperation.yaml">
       <CopyToOutputDirectory>Never</CopyToOutputDirectory>
      </EmbeddedResource>
      <EmbeddedResource Include="V3Tests\Samples\OpenApiMediaType\mediaTypeWithExample.yaml">
        <CopyToOutputDirectory>Never</CopyToOutputDirectory>
      </EmbeddedResource>
      <EmbeddedResource Include="V3Tests\Samples\OpenApiMediaType\mediaTypeWithExamples.yaml">
        <CopyToOutputDirectory>Never</CopyToOutputDirectory>
      </EmbeddedResource>
      <EmbeddedResource Include="V3Tests\Samples\OpenApiParameter\headerParameter.yaml">
        <CopyToOutputDirectory>Never</CopyToOutputDirectory>
      </EmbeddedResource>
      <EmbeddedResource Include="V3Tests\Samples\OpenApiParameter\parameterWithExamples.yaml">
        <CopyToOutputDirectory>Never</CopyToOutputDirectory>
      </EmbeddedResource>
      <EmbeddedResource Include="V3Tests\Samples\OpenApiParameter\parameterWithNoLocation.yaml">
        <CopyToOutputDirectory>Never</CopyToOutputDirectory>
      </EmbeddedResource>
      <EmbeddedResource Include="V3Tests\Samples\OpenApiParameter\parameterWithExample.yaml">
        <CopyToOutputDirectory>Never</CopyToOutputDirectory>
      </EmbeddedResource>
      <EmbeddedResource Include="V3Tests\Samples\OpenApiParameter\parameterWithUnknownLocation.yaml">
        <CopyToOutputDirectory>Never</CopyToOutputDirectory>
      </EmbeddedResource>
      <EmbeddedResource Include="V3Tests\Samples\OpenApiParameter\parameterWithNullLocation.yaml">
        <CopyToOutputDirectory>Never</CopyToOutputDirectory>
      </EmbeddedResource>
      <EmbeddedResource Include="V3Tests\Samples\OpenApiParameter\pathParameter.yaml">
        <CopyToOutputDirectory>Never</CopyToOutputDirectory>
      </EmbeddedResource>
      <EmbeddedResource Include="V3Tests\Samples\OpenApiParameter\queryParameterWithObjectTypeAndContent.yaml">
        <CopyToOutputDirectory>Never</CopyToOutputDirectory>
      </EmbeddedResource>
      <EmbeddedResource Include="V3Tests\Samples\OpenApiParameter\queryParameterWithObjectType.yaml">
        <CopyToOutputDirectory>Never</CopyToOutputDirectory>
      </EmbeddedResource>
      <EmbeddedResource Include="V3Tests\Samples\OpenApiParameter\queryParameter.yaml">
        <CopyToOutputDirectory>Never</CopyToOutputDirectory>
      </EmbeddedResource>
      <EmbeddedResource Include="V3Tests\Samples\OpenApiSchema\advancedSchemaWithReference.yaml">
        <CopyToOutputDirectory>Never</CopyToOutputDirectory>
      </EmbeddedResource>
      <EmbeddedResource Include="V3Tests\Samples\OpenApiSchema\basicSchemaWithExample.yaml">
        <CopyToOutputDirectory>Never</CopyToOutputDirectory>
      </EmbeddedResource>
      <EmbeddedResource Include="V3Tests\Samples\OpenApiSchema\dictionarySchema.yaml">
        <CopyToOutputDirectory>Never</CopyToOutputDirectory>
      </EmbeddedResource>
      <EmbeddedResource Include="V3Tests\Samples\OpenApiSchema\primitiveSchema.yaml">
        <CopyToOutputDirectory>Never</CopyToOutputDirectory>
      </EmbeddedResource>
      <EmbeddedResource Include="V3Tests\Samples\OpenApiSchema\selfReferencingSchema.yaml">
              <CopyToOutputDirectory>Never</CopyToOutputDirectory>
      </EmbeddedResource>
      <EmbeddedResource Include="V3Tests\Samples\OpenApiSchema\simpleSchema.yaml">
        <CopyToOutputDirectory>Never</CopyToOutputDirectory>
      </EmbeddedResource>
      <EmbeddedResource Include="V3Tests\Samples\OpenApiSecurityScheme\apiKeySecurityScheme.yaml">
        <CopyToOutputDirectory>Never</CopyToOutputDirectory>
      </EmbeddedResource>
      <EmbeddedResource Include="V3Tests\Samples\OpenApiSecurityScheme\bearerSecurityScheme.yaml">
        <CopyToOutputDirectory>Never</CopyToOutputDirectory>
      </EmbeddedResource>
      <EmbeddedResource Include="V3Tests\Samples\OpenApiSecurityScheme\httpSecurityScheme.yaml">
        <CopyToOutputDirectory>Never</CopyToOutputDirectory>
      </EmbeddedResource>
      <EmbeddedResource Include="V3Tests\Samples\OpenApiSecurityScheme\oauth2SecurityScheme.yaml">
        <CopyToOutputDirectory>Never</CopyToOutputDirectory>
      </EmbeddedResource>
      <EmbeddedResource Include="V3Tests\Samples\OpenApiSecurityScheme\openIdConnectSecurityScheme.yaml">
        <CopyToOutputDirectory>Never</CopyToOutputDirectory>
      </EmbeddedResource>
      <EmbeddedResource Include="V3Tests\Samples\OpenApiWorkspace\TodoComponents.yaml">
        <CopyToOutputDirectory>Always</CopyToOutputDirectory>
      </EmbeddedResource>
      <EmbeddedResource Include="V3Tests\Samples\OpenApiWorkspace\TodoMain.yaml">
        <CopyToOutputDirectory>Always</CopyToOutputDirectory>
      </EmbeddedResource>
      <EmbeddedResource Include="V3Tests\Samples\OpenApiXml\basicXml.yaml">
=======
      <EmbeddedResource Include="**\*.json">
>>>>>>> 47ed9333
        <CopyToOutputDirectory>Never</CopyToOutputDirectory>
      </EmbeddedResource>
    </ItemGroup>

    <ItemGroup>
<<<<<<< HEAD
        <PackageReference Include="JsonSchema.Net" Version="4.1.5" />
        <PackageReference Include="JsonSchema.Net.OpenApi" Version="1.1.0" />
        <PackageReference Include="Microsoft.NET.Test.Sdk" Version="17.3.2" />
        <PackageReference Include="FluentAssertions" Version="6.7.0" />
        <PackageReference Include="coverlet.collector" Version="3.2.0">
          <IncludeAssets>runtime; build; native; contentfiles; analyzers; buildtransitive</IncludeAssets>
          <PrivateAssets>all</PrivateAssets>
        </PackageReference>
        <PackageReference Include="coverlet.msbuild" Version="3.2.0">
          <IncludeAssets>runtime; build; native; contentfiles; analyzers; buildtransitive</IncludeAssets>
          <PrivateAssets>all</PrivateAssets>
        </PackageReference>
        <PackageReference Include="Microsoft.NET.Test.Sdk" Version="17.5.0" />
        <PackageReference Include="FluentAssertions" Version="6.11.0">
        </PackageReference>
        <PackageReference Include="Newtonsoft.Json" Version="13.0.3">
        </PackageReference>
        <PackageReference Include="SharpYaml" Version="2.1.0">
        </PackageReference>
        <PackageReference Include="xunit" Version="2.4.2">
        </PackageReference>
        <PackageReference Include="xunit.runner.visualstudio" Version="2.4.5">
          <PrivateAssets>all</PrivateAssets>
          <IncludeAssets>runtime; build; native; contentfiles; analyzers; buildtransitive</IncludeAssets>
        </PackageReference>
        <PackageReference Include="Yaml2JsonNode" Version="1.1.1" />
=======
        <PackageReference Include="coverlet.collector" Version="6.0.0" PrivateAssets="all" />
        <PackageReference Include="coverlet.msbuild" Version="6.0.0" PrivateAssets="all" />
        <PackageReference Include="Microsoft.NET.Test.Sdk" Version="17.8.0" />
        <PackageReference Include="FluentAssertions" Version="6.12.0" />
        <PackageReference Include="Newtonsoft.Json" Version="13.0.3" />
        <PackageReference Include="SharpYaml" Version="2.1.0" />
        <PackageReference Include="xunit" Version="2.6.2" />
        <PackageReference Include="xunit.runner.visualstudio" Version="2.5.4" PrivateAssets="all" />
>>>>>>> 47ed9333
    </ItemGroup>

    <ItemGroup>
        <ProjectReference Include="..\..\src\Microsoft.OpenApi\Microsoft.OpenApi.csproj" />
        <ProjectReference Include="..\..\src\Microsoft.OpenApi.Readers\Microsoft.OpenApi.Readers.csproj" />
    </ItemGroup>
<<<<<<< HEAD
  
    <ItemGroup>
        <None Update="V2Tests\Samples\definitions.v3.yaml">
            <CopyToOutputDirectory>PreserveNewest</CopyToOutputDirectory>
        </None>
        <None Update="V2Tests\Samples\host.v2.yaml">
            <CopyToOutputDirectory>PreserveNewest</CopyToOutputDirectory>
        </None>
        <None Update="V2Tests\Samples\host.v3.yaml">
            <CopyToOutputDirectory>PreserveNewest</CopyToOutputDirectory>
        </None>
        <None Update="V2Tests\Samples\definitions.v2.yaml">
            <CopyToOutputDirectory>PreserveNewest</CopyToOutputDirectory>
        </None>
        <None Update="V2Tests\Samples\parameterRef.v2.yaml">
            <CopyToOutputDirectory>PreserveNewest</CopyToOutputDirectory>
        </None>
        <None Update="V2Tests\Samples\petStore.v2.yaml">
            <CopyToOutputDirectory>PreserveNewest</CopyToOutputDirectory>
        </None>
        <None Update="V2Tests\Samples\simplest.v3.yaml">
            <CopyToOutputDirectory>PreserveNewest</CopyToOutputDirectory>
        </None>
        <EmbeddedResource Include="V2Tests\Samples\OpenApiSecurityScheme\basicSecurityScheme.yaml">
            <CopyToOutputDirectory>Never</CopyToOutputDirectory>
        </EmbeddedResource>
        <EmbeddedResource Include="V2Tests\Samples\OpenApiSecurityScheme\oauth2ImplicitSecurityScheme.yaml">
            <CopyToOutputDirectory>Never</CopyToOutputDirectory>
        </EmbeddedResource>
        <EmbeddedResource Include="V3Tests\Samples\OpenApiCallback\callbackWithReference.yaml">
            <CopyToOutputDirectory>PreserveNewest</CopyToOutputDirectory>
        </EmbeddedResource>
        <EmbeddedResource Include="V3Tests\Samples\OpenApiInfo\advancedInfo.yaml">
            <CopyToOutputDirectory>Never</CopyToOutputDirectory>
        </EmbeddedResource>
        <EmbeddedResource Include="V3Tests\Samples\OpenApiSchema\basicSchemaWithReference.yaml">
            <CopyToOutputDirectory>Never</CopyToOutputDirectory>
        </EmbeddedResource>
        <None Update="V31Tests\Samples\OpenApiSchema\advancedSchema.yaml">
          <CopyToOutputDirectory>Always</CopyToOutputDirectory>
        </None>
        <None Update="V31Tests\Samples\OpenApiSchema\schema.yaml">
          <CopyToOutputDirectory>Always</CopyToOutputDirectory>
        </None>
        <None Update="V3Tests\Samples\CompleteHeader.yaml">
            <CopyToOutputDirectory>PreserveNewest</CopyToOutputDirectory>
        </None>
        <None Update="V3Tests\Samples\OpenApiInfo\minimalInfo.json">
            <CopyToOutputDirectory>PreserveNewest</CopyToOutputDirectory>
        </None>
        <None Update="V3Tests\Samples\OpenApiInfo\minimalInfoObject.json">
            <CopyToOutputDirectory>PreserveNewest</CopyToOutputDirectory>
        </None>
    </ItemGroup>
  
    <ItemGroup>
      <Folder Include="V31Tests\Samples\OpenApiInfo\" />
    </ItemGroup>
=======
>>>>>>> 47ed9333

</Project><|MERGE_RESOLUTION|>--- conflicted
+++ resolved
@@ -1,4 +1,4 @@
-﻿<Project Sdk="Microsoft.NET.Sdk">
+<Project Sdk="Microsoft.NET.Sdk">
     <PropertyGroup>
         <TargetFramework>net7.0</TargetFramework>
         <GeneratePackageOnBuild>false</GeneratePackageOnBuild>
@@ -9,319 +9,28 @@
       <EmbeddedResource Include="**\*.yaml">
         <CopyToOutputDirectory>Never</CopyToOutputDirectory>
       </EmbeddedResource>
-<<<<<<< HEAD
-      <EmbeddedResource Include="V2Tests\Samples\OpenApiParameter\pathParameter.yaml">
-        <CopyToOutputDirectory>Never</CopyToOutputDirectory>
-      </EmbeddedResource>
-      <EmbeddedResource Include="V2Tests\Samples\OpenApiParameter\queryParameter.yaml">
-        <CopyToOutputDirectory>Never</CopyToOutputDirectory>
-      </EmbeddedResource>
-      <EmbeddedResource Include="V2Tests\Samples\OpenApiPathItem\pathItemWithFormDataPathParameter.yaml">
-        <CopyToOutputDirectory>Never</CopyToOutputDirectory>
-      </EmbeddedResource>
-      <EmbeddedResource Include="V2Tests\Samples\OpenApiPathItem\pathItemWithBodyPathParameter.yaml">
-        <CopyToOutputDirectory>Never</CopyToOutputDirectory>
-      </EmbeddedResource>
-      <EmbeddedResource Include="V2Tests\Samples\OpenApiPathItem\basicPathItemWithFormData.yaml">
-        <CopyToOutputDirectory>Never</CopyToOutputDirectory>
-      </EmbeddedResource>
-      <EmbeddedResource Include="V2Tests\Samples\OpenApiHeader\headerWithDefault.yaml" />
-      <EmbeddedResource Include="V2Tests\Samples\OpenApiHeader\headerWithEnum.yaml" />
-      <EmbeddedResource Include="V2Tests\Samples\OpenApiSchema\schemaWithDefault.yaml" />
-      <EmbeddedResource Include="V2Tests\Samples\OpenApiSchema\schemaWithEnum.yaml" />
-      <EmbeddedResource Include="V2Tests\Samples\OpenApiSchema\schemaWithExample.yaml" />
-      <EmbeddedResource Include="V2Tests\Samples\OpenApiSecurityScheme\apiKeySecurityScheme.yaml">
-        <CopyToOutputDirectory>Never</CopyToOutputDirectory>
-      </EmbeddedResource>
-      <EmbeddedResource Include="V2Tests\Samples\OpenApiSecurityScheme\oauth2AccessCodeSecurityScheme.yaml">
-        <CopyToOutputDirectory>Never</CopyToOutputDirectory>
-      </EmbeddedResource>
-      <EmbeddedResource Include="V2Tests\Samples\OpenApiSecurityScheme\oauth2ApplicationSecurityScheme.yaml">
-        <CopyToOutputDirectory>Never</CopyToOutputDirectory>
-      </EmbeddedResource>
-      <EmbeddedResource Include="V2Tests\Samples\OpenApiSecurityScheme\oauth2PasswordSecurityScheme.yaml">
-        <CopyToOutputDirectory>Never</CopyToOutputDirectory>
-      </EmbeddedResource>
-      <EmbeddedResource Include="V2Tests\Samples\multipleProduces.json">
-        <CopyToOutputDirectory>PreserveNewest</CopyToOutputDirectory>
-      </EmbeddedResource>
-      <EmbeddedResource Include="V2Tests\Samples\twoResponses.json">
-        <CopyToOutputDirectory>PreserveNewest</CopyToOutputDirectory>
-      </EmbeddedResource>
-      <EmbeddedResource Include="V3Tests\Samples\OpenApiCallback\multipleCallbacksWithReference.yaml">
-        <CopyToOutputDirectory>PreserveNewest</CopyToOutputDirectory>
-      </EmbeddedResource>
-      <EmbeddedResource Include="V3Tests\Samples\OpenApiCallback\basicCallback.yaml">
-        <CopyToOutputDirectory>Never</CopyToOutputDirectory>
-      </EmbeddedResource>
-      <EmbeddedResource Include="V31Tests\Samples\OpenApiDocument\documentWithReusablePaths.yaml">
-        <CopyToOutputDirectory>Never</CopyToOutputDirectory>
-      </EmbeddedResource>
-      <EmbeddedResource Include="V31Tests\Samples\OpenApiDocument\documentWithSummaryAndDescriptionInReference.yaml">
-        <CopyToOutputDirectory>Never</CopyToOutputDirectory>
-      </EmbeddedResource>
-      <EmbeddedResource Include="V31Tests\Samples\OpenApiDocument\docWithExample.yaml">
-        <CopyToOutputDirectory>Never</CopyToOutputDirectory>
-      </EmbeddedResource>
-      <EmbeddedResource Include="V3Tests\Samples\OpenApiDiscriminator\basicDiscriminator.yaml">
-        <CopyToOutputDirectory>Never</CopyToOutputDirectory>
-      </EmbeddedResource>
-      <EmbeddedResource Include="V3Tests\Samples\OpenApiDocument\basicDocumentWithMultipleServers.yaml">
-        <CopyToOutputDirectory>Never</CopyToOutputDirectory>
-      </EmbeddedResource>
-      <EmbeddedResource Include="V3Tests\Samples\OpenApiDocument\brokenMinimalDocument.yaml">
-        <CopyToOutputDirectory>Never</CopyToOutputDirectory>
-      </EmbeddedResource>
-      <EmbeddedResource Include="V3Tests\Samples\OpenApiDocument\minimalDocument.yaml">
-        <CopyToOutputDirectory>Never</CopyToOutputDirectory>
-      </EmbeddedResource>
-        <EmbeddedResource Include="V3Tests\Samples\OpenApiDocument\docWithJsonSchema.yaml">
-            <CopyToOutputDirectory>Never</CopyToOutputDirectory>
-        </EmbeddedResource>
-        <EmbeddedResource Include="V3Tests\Samples\OpenApiDocument\docWithSecuritySchemeReference.yaml">
-        <CopyToOutputDirectory>Never</CopyToOutputDirectory>
-      </EmbeddedResource>
-      <EmbeddedResource Include="V31Tests\Samples\OpenApiDocument\documentWithWebhooks.yaml">
-        <CopyToOutputDirectory>Never</CopyToOutputDirectory>
-      </EmbeddedResource>
-      <EmbeddedResource Include="V3Tests\Samples\OpenApiDocument\apiWithFullHeaderComponent.yaml">
-        <CopyToOutputDirectory>Never</CopyToOutputDirectory>
-      </EmbeddedResource>
-      <EmbeddedResource Include="V3Tests\Samples\OpenApiDocument\petStore.yaml">
-        <CopyToOutputDirectory>Never</CopyToOutputDirectory>
-      </EmbeddedResource>
-      <EmbeddedResource Include="V3Tests\Samples\OpenApiDocument\petStoreExpanded.yaml">
-        <CopyToOutputDirectory>Never</CopyToOutputDirectory>
-      </EmbeddedResource>
-      <EmbeddedResource Include="V3Tests\Samples\OpenApiDocument\petStoreWithTagAndSecurity.yaml">
-        <CopyToOutputDirectory>Never</CopyToOutputDirectory>
-      </EmbeddedResource>
-      <EmbeddedResource Include="V3Tests\Samples\OpenApiDocument\documentWithExternalRefs.yaml">
-        <CopyToOutputDirectory>Never</CopyToOutputDirectory>
-      </EmbeddedResource>
-      <EmbeddedResource Include="V3Tests\Samples\OpenApiDocument\securedApi.yaml" />
-      <EmbeddedResource Include="V3Tests\Samples\OpenApiEncoding\advancedEncoding.yaml">
-        <CopyToOutputDirectory>Never</CopyToOutputDirectory>
-      </EmbeddedResource>
-      <EmbeddedResource Include="V3Tests\Samples\OpenApiEncoding\basicEncoding.yaml">
-        <CopyToOutputDirectory>Never</CopyToOutputDirectory>
-      </EmbeddedResource>
-      <EmbeddedResource Include="V3Tests\Samples\OpenApiExample\advancedExample.yaml">
-        <CopyToOutputDirectory>Never</CopyToOutputDirectory>
-      </EmbeddedResource>
-      <EmbeddedResource Include="V3Tests\Samples\OpenApiExample\explicitString.yaml" />
-      <EmbeddedResource Include="V3Tests\Samples\OpenApiResponse\responseWithHeaderReference.yaml" />
-      <EmbeddedResource Include="V3Tests\Samples\OpenApiInfo\basicInfo.yaml">
-        <CopyToOutputDirectory>Never</CopyToOutputDirectory>
-      </EmbeddedResource>
-      <EmbeddedResource Include="V31Tests\Samples\OpenApiInfo\basicInfo.yaml">
-        <CopyToOutputDirectory>Never</CopyToOutputDirectory>
-      </EmbeddedResource>
-      <EmbeddedResource Include="V31Tests\Samples\OpenApiSchema\schema.yaml">
-        <CopyToOutputDirectory>Never</CopyToOutputDirectory>
-      </EmbeddedResource>
-      <EmbeddedResource Include="V31Tests\Samples\OpenApiSchema\advancedSchema.yaml">
-        <CopyToOutputDirectory>Never</CopyToOutputDirectory>
-      </EmbeddedResource>
-      <EmbeddedResource Include="V31Tests\Samples\OpenApiLicense\licenseWithSpdxIdentifier.yaml">
-        <CopyToOutputDirectory>Never</CopyToOutputDirectory>
-      </EmbeddedResource>
-      <EmbeddedResource Include="V3Tests\Samples\OpenApiInfo\minimalInfo.yaml">
-        <CopyToOutputDirectory>Never</CopyToOutputDirectory>
-      </EmbeddedResource>
-      <EmbeddedResource Include="V3Tests\Samples\OpenApiOperation\operationWithParameterWithNoLocation.json">
-       <CopyToOutputDirectory>Never</CopyToOutputDirectory>
-      </EmbeddedResource>
-      <EmbeddedResource Include="V3Tests\Samples\OpenApiOperation\securedOperation.yaml">
-       <CopyToOutputDirectory>Never</CopyToOutputDirectory>
-      </EmbeddedResource>
-      <EmbeddedResource Include="V3Tests\Samples\OpenApiMediaType\mediaTypeWithExample.yaml">
-        <CopyToOutputDirectory>Never</CopyToOutputDirectory>
-      </EmbeddedResource>
-      <EmbeddedResource Include="V3Tests\Samples\OpenApiMediaType\mediaTypeWithExamples.yaml">
-        <CopyToOutputDirectory>Never</CopyToOutputDirectory>
-      </EmbeddedResource>
-      <EmbeddedResource Include="V3Tests\Samples\OpenApiParameter\headerParameter.yaml">
-        <CopyToOutputDirectory>Never</CopyToOutputDirectory>
-      </EmbeddedResource>
-      <EmbeddedResource Include="V3Tests\Samples\OpenApiParameter\parameterWithExamples.yaml">
-        <CopyToOutputDirectory>Never</CopyToOutputDirectory>
-      </EmbeddedResource>
-      <EmbeddedResource Include="V3Tests\Samples\OpenApiParameter\parameterWithNoLocation.yaml">
-        <CopyToOutputDirectory>Never</CopyToOutputDirectory>
-      </EmbeddedResource>
-      <EmbeddedResource Include="V3Tests\Samples\OpenApiParameter\parameterWithExample.yaml">
-        <CopyToOutputDirectory>Never</CopyToOutputDirectory>
-      </EmbeddedResource>
-      <EmbeddedResource Include="V3Tests\Samples\OpenApiParameter\parameterWithUnknownLocation.yaml">
-        <CopyToOutputDirectory>Never</CopyToOutputDirectory>
-      </EmbeddedResource>
-      <EmbeddedResource Include="V3Tests\Samples\OpenApiParameter\parameterWithNullLocation.yaml">
-        <CopyToOutputDirectory>Never</CopyToOutputDirectory>
-      </EmbeddedResource>
-      <EmbeddedResource Include="V3Tests\Samples\OpenApiParameter\pathParameter.yaml">
-        <CopyToOutputDirectory>Never</CopyToOutputDirectory>
-      </EmbeddedResource>
-      <EmbeddedResource Include="V3Tests\Samples\OpenApiParameter\queryParameterWithObjectTypeAndContent.yaml">
-        <CopyToOutputDirectory>Never</CopyToOutputDirectory>
-      </EmbeddedResource>
-      <EmbeddedResource Include="V3Tests\Samples\OpenApiParameter\queryParameterWithObjectType.yaml">
-        <CopyToOutputDirectory>Never</CopyToOutputDirectory>
-      </EmbeddedResource>
-      <EmbeddedResource Include="V3Tests\Samples\OpenApiParameter\queryParameter.yaml">
-        <CopyToOutputDirectory>Never</CopyToOutputDirectory>
-      </EmbeddedResource>
-      <EmbeddedResource Include="V3Tests\Samples\OpenApiSchema\advancedSchemaWithReference.yaml">
-        <CopyToOutputDirectory>Never</CopyToOutputDirectory>
-      </EmbeddedResource>
-      <EmbeddedResource Include="V3Tests\Samples\OpenApiSchema\basicSchemaWithExample.yaml">
-        <CopyToOutputDirectory>Never</CopyToOutputDirectory>
-      </EmbeddedResource>
-      <EmbeddedResource Include="V3Tests\Samples\OpenApiSchema\dictionarySchema.yaml">
-        <CopyToOutputDirectory>Never</CopyToOutputDirectory>
-      </EmbeddedResource>
-      <EmbeddedResource Include="V3Tests\Samples\OpenApiSchema\primitiveSchema.yaml">
-        <CopyToOutputDirectory>Never</CopyToOutputDirectory>
-      </EmbeddedResource>
-      <EmbeddedResource Include="V3Tests\Samples\OpenApiSchema\selfReferencingSchema.yaml">
-              <CopyToOutputDirectory>Never</CopyToOutputDirectory>
-      </EmbeddedResource>
-      <EmbeddedResource Include="V3Tests\Samples\OpenApiSchema\simpleSchema.yaml">
-        <CopyToOutputDirectory>Never</CopyToOutputDirectory>
-      </EmbeddedResource>
-      <EmbeddedResource Include="V3Tests\Samples\OpenApiSecurityScheme\apiKeySecurityScheme.yaml">
-        <CopyToOutputDirectory>Never</CopyToOutputDirectory>
-      </EmbeddedResource>
-      <EmbeddedResource Include="V3Tests\Samples\OpenApiSecurityScheme\bearerSecurityScheme.yaml">
-        <CopyToOutputDirectory>Never</CopyToOutputDirectory>
-      </EmbeddedResource>
-      <EmbeddedResource Include="V3Tests\Samples\OpenApiSecurityScheme\httpSecurityScheme.yaml">
-        <CopyToOutputDirectory>Never</CopyToOutputDirectory>
-      </EmbeddedResource>
-      <EmbeddedResource Include="V3Tests\Samples\OpenApiSecurityScheme\oauth2SecurityScheme.yaml">
-        <CopyToOutputDirectory>Never</CopyToOutputDirectory>
-      </EmbeddedResource>
-      <EmbeddedResource Include="V3Tests\Samples\OpenApiSecurityScheme\openIdConnectSecurityScheme.yaml">
-        <CopyToOutputDirectory>Never</CopyToOutputDirectory>
-      </EmbeddedResource>
-      <EmbeddedResource Include="V3Tests\Samples\OpenApiWorkspace\TodoComponents.yaml">
-        <CopyToOutputDirectory>Always</CopyToOutputDirectory>
-      </EmbeddedResource>
-      <EmbeddedResource Include="V3Tests\Samples\OpenApiWorkspace\TodoMain.yaml">
-        <CopyToOutputDirectory>Always</CopyToOutputDirectory>
-      </EmbeddedResource>
-      <EmbeddedResource Include="V3Tests\Samples\OpenApiXml\basicXml.yaml">
-=======
       <EmbeddedResource Include="**\*.json">
->>>>>>> 47ed9333
         <CopyToOutputDirectory>Never</CopyToOutputDirectory>
       </EmbeddedResource>
     </ItemGroup>
 
     <ItemGroup>
-<<<<<<< HEAD
         <PackageReference Include="JsonSchema.Net" Version="4.1.5" />
         <PackageReference Include="JsonSchema.Net.OpenApi" Version="1.1.0" />
-        <PackageReference Include="Microsoft.NET.Test.Sdk" Version="17.3.2" />
-        <PackageReference Include="FluentAssertions" Version="6.7.0" />
-        <PackageReference Include="coverlet.collector" Version="3.2.0">
-          <IncludeAssets>runtime; build; native; contentfiles; analyzers; buildtransitive</IncludeAssets>
-          <PrivateAssets>all</PrivateAssets>
-        </PackageReference>
-        <PackageReference Include="coverlet.msbuild" Version="3.2.0">
-          <IncludeAssets>runtime; build; native; contentfiles; analyzers; buildtransitive</IncludeAssets>
-          <PrivateAssets>all</PrivateAssets>
-        </PackageReference>
-        <PackageReference Include="Microsoft.NET.Test.Sdk" Version="17.5.0" />
-        <PackageReference Include="FluentAssertions" Version="6.11.0">
-        </PackageReference>
-        <PackageReference Include="Newtonsoft.Json" Version="13.0.3">
-        </PackageReference>
-        <PackageReference Include="SharpYaml" Version="2.1.0">
-        </PackageReference>
-        <PackageReference Include="xunit" Version="2.4.2">
-        </PackageReference>
-        <PackageReference Include="xunit.runner.visualstudio" Version="2.4.5">
-          <PrivateAssets>all</PrivateAssets>
-          <IncludeAssets>runtime; build; native; contentfiles; analyzers; buildtransitive</IncludeAssets>
-        </PackageReference>
-        <PackageReference Include="Yaml2JsonNode" Version="1.1.1" />
-=======
+        <PackageReference Include="Microsoft.NET.Test.Sdk" Version="17.8.0" />
+        <PackageReference Include="FluentAssertions" Version="6.12.0" />
         <PackageReference Include="coverlet.collector" Version="6.0.0" PrivateAssets="all" />
         <PackageReference Include="coverlet.msbuild" Version="6.0.0" PrivateAssets="all" />
-        <PackageReference Include="Microsoft.NET.Test.Sdk" Version="17.8.0" />
-        <PackageReference Include="FluentAssertions" Version="6.12.0" />
         <PackageReference Include="Newtonsoft.Json" Version="13.0.3" />
         <PackageReference Include="SharpYaml" Version="2.1.0" />
         <PackageReference Include="xunit" Version="2.6.2" />
         <PackageReference Include="xunit.runner.visualstudio" Version="2.5.4" PrivateAssets="all" />
->>>>>>> 47ed9333
+        <PackageReference Include="Yaml2JsonNode" Version="1.1.1" />
     </ItemGroup>
 
     <ItemGroup>
         <ProjectReference Include="..\..\src\Microsoft.OpenApi\Microsoft.OpenApi.csproj" />
         <ProjectReference Include="..\..\src\Microsoft.OpenApi.Readers\Microsoft.OpenApi.Readers.csproj" />
     </ItemGroup>
-<<<<<<< HEAD
-  
-    <ItemGroup>
-        <None Update="V2Tests\Samples\definitions.v3.yaml">
-            <CopyToOutputDirectory>PreserveNewest</CopyToOutputDirectory>
-        </None>
-        <None Update="V2Tests\Samples\host.v2.yaml">
-            <CopyToOutputDirectory>PreserveNewest</CopyToOutputDirectory>
-        </None>
-        <None Update="V2Tests\Samples\host.v3.yaml">
-            <CopyToOutputDirectory>PreserveNewest</CopyToOutputDirectory>
-        </None>
-        <None Update="V2Tests\Samples\definitions.v2.yaml">
-            <CopyToOutputDirectory>PreserveNewest</CopyToOutputDirectory>
-        </None>
-        <None Update="V2Tests\Samples\parameterRef.v2.yaml">
-            <CopyToOutputDirectory>PreserveNewest</CopyToOutputDirectory>
-        </None>
-        <None Update="V2Tests\Samples\petStore.v2.yaml">
-            <CopyToOutputDirectory>PreserveNewest</CopyToOutputDirectory>
-        </None>
-        <None Update="V2Tests\Samples\simplest.v3.yaml">
-            <CopyToOutputDirectory>PreserveNewest</CopyToOutputDirectory>
-        </None>
-        <EmbeddedResource Include="V2Tests\Samples\OpenApiSecurityScheme\basicSecurityScheme.yaml">
-            <CopyToOutputDirectory>Never</CopyToOutputDirectory>
-        </EmbeddedResource>
-        <EmbeddedResource Include="V2Tests\Samples\OpenApiSecurityScheme\oauth2ImplicitSecurityScheme.yaml">
-            <CopyToOutputDirectory>Never</CopyToOutputDirectory>
-        </EmbeddedResource>
-        <EmbeddedResource Include="V3Tests\Samples\OpenApiCallback\callbackWithReference.yaml">
-            <CopyToOutputDirectory>PreserveNewest</CopyToOutputDirectory>
-        </EmbeddedResource>
-        <EmbeddedResource Include="V3Tests\Samples\OpenApiInfo\advancedInfo.yaml">
-            <CopyToOutputDirectory>Never</CopyToOutputDirectory>
-        </EmbeddedResource>
-        <EmbeddedResource Include="V3Tests\Samples\OpenApiSchema\basicSchemaWithReference.yaml">
-            <CopyToOutputDirectory>Never</CopyToOutputDirectory>
-        </EmbeddedResource>
-        <None Update="V31Tests\Samples\OpenApiSchema\advancedSchema.yaml">
-          <CopyToOutputDirectory>Always</CopyToOutputDirectory>
-        </None>
-        <None Update="V31Tests\Samples\OpenApiSchema\schema.yaml">
-          <CopyToOutputDirectory>Always</CopyToOutputDirectory>
-        </None>
-        <None Update="V3Tests\Samples\CompleteHeader.yaml">
-            <CopyToOutputDirectory>PreserveNewest</CopyToOutputDirectory>
-        </None>
-        <None Update="V3Tests\Samples\OpenApiInfo\minimalInfo.json">
-            <CopyToOutputDirectory>PreserveNewest</CopyToOutputDirectory>
-        </None>
-        <None Update="V3Tests\Samples\OpenApiInfo\minimalInfoObject.json">
-            <CopyToOutputDirectory>PreserveNewest</CopyToOutputDirectory>
-        </None>
-    </ItemGroup>
-  
-    <ItemGroup>
-      <Folder Include="V31Tests\Samples\OpenApiInfo\" />
-    </ItemGroup>
-=======
->>>>>>> 47ed9333
 
 </Project>
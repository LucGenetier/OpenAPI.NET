--- conflicted
+++ resolved
@@ -150,10 +150,7 @@
         <CopyToOutputDirectory>Never</CopyToOutputDirectory>
       </EmbeddedResource>
       <EmbeddedResource Include="V3Tests\Samples\OpenApiExample\explicitString.yaml" />
-<<<<<<< HEAD
-=======
       <EmbeddedResource Include="V3Tests\Samples\OpenApiResponse\responseWithHeaderReference.yaml" />
->>>>>>> 553061a6
       <EmbeddedResource Include="V3Tests\Samples\OpenApiInfo\basicInfo.yaml">
         <CopyToOutputDirectory>Never</CopyToOutputDirectory>
       </EmbeddedResource>

﻿<Project Sdk="Microsoft.NET.Sdk">
    <PropertyGroup>
        <TargetFrameworks>net462;net50</TargetFrameworks>
        <GeneratePackageOnBuild>false</GeneratePackageOnBuild>
        <Authors></Authors>
        <Company>Microsoft</Company>
        <Product>Microsoft.OpenApi.Readers.Tests</Product>
        <PackageId>Microsoft.OpenApi.Readers.Tests</PackageId>
        <Description>Tests for Microsoft.OpenApi.Readers</Description>
        <AssemblyName>Microsoft.OpenApi.Readers.Tests</AssemblyName>
        <RootNamespace>Microsoft.OpenApi.Readers.Tests</RootNamespace>
        <SignAssembly>true</SignAssembly>
        <AssemblyOriginatorKeyFile>..\..\src\Microsoft.OpenApi.snk</AssemblyOriginatorKeyFile>
    </PropertyGroup>
    <ItemGroup>
      <None Remove="V2Tests\Samples\ComponentRootReference.json" />
      <None Remove="V3Tests\Samples\OpenApiWorkspace\TodoComponents.yaml" />
      <None Remove="V3Tests\Samples\OpenApiWorkspace\TodoMain.yaml" />
    </ItemGroup>
    <ItemGroup>
      <EmbeddedResource Include="OpenApiReaderTests\Samples\unsupported.v1.yaml">
        <CopyToOutputDirectory>Never</CopyToOutputDirectory>
      </EmbeddedResource>
      <EmbeddedResource Include="ReferenceService\Samples\multipleReferences.v2.yaml">
        <CopyToOutputDirectory>Never</CopyToOutputDirectory>
      </EmbeddedResource>
      <EmbeddedResource Include="V2Tests\Samples\basic.v2.yaml">
        <CopyToOutputDirectory>Never</CopyToOutputDirectory>
      </EmbeddedResource>
      <EmbeddedResource Include="V2Tests\Samples\basic.v3.yaml">
        <CopyToOutputDirectory>Never</CopyToOutputDirectory>
      </EmbeddedResource>
      <EmbeddedResource Include="V2Tests\Samples\ComponentRootReference.json">
        <CopyToOutputDirectory>PreserveNewest</CopyToOutputDirectory>
      </EmbeddedResource>
      <EmbeddedResource Include="V2Tests\Samples\minimal.v2.yaml">
        <CopyToOutputDirectory>Never</CopyToOutputDirectory>
      </EmbeddedResource>
      <EmbeddedResource Include="V2Tests\Samples\minimal.v3.yaml">
        <CopyToOutputDirectory>Never</CopyToOutputDirectory>
      </EmbeddedResource>
      <EmbeddedResource Include="V2Tests\Samples\OpenApiOperation\basicOperation.yaml">
        <CopyToOutputDirectory>Never</CopyToOutputDirectory>
      </EmbeddedResource>
        <EmbeddedResource Include="V2Tests\Samples\OpenApiOperation\operationWithBody.yaml">
            <CopyToOutputDirectory>Never</CopyToOutputDirectory>
        </EmbeddedResource>
        <EmbeddedResource Include="V2Tests\Samples\OpenApiOperation\operationWithFormData.yaml">
            <CopyToOutputDirectory>Never</CopyToOutputDirectory>
        </EmbeddedResource>
        <EmbeddedResource Include="V2Tests\Samples\OpenApiOperation\operationWithResponseExamples.yaml" />
      <EmbeddedResource Include="V2Tests\Samples\OpenApiParameter\bodyParameter.yaml">
        <CopyToOutputDirectory>Never</CopyToOutputDirectory>
      </EmbeddedResource>
      <EmbeddedResource Include="V2Tests\Samples\OpenApiParameter\formDataParameter.yaml">
        <CopyToOutputDirectory>Never</CopyToOutputDirectory>
      </EmbeddedResource>
      <EmbeddedResource Include="V2Tests\Samples\OpenApiParameter\headerParameterWithIncorrectDataType.yaml">
        <CopyToOutputDirectory>Never</CopyToOutputDirectory>
      </EmbeddedResource>
      <EmbeddedResource Include="V2Tests\Samples\OpenApiParameter\parameterWithDefault.yaml">
        <CopyToOutputDirectory>Never</CopyToOutputDirectory>
      </EmbeddedResource>
      <EmbeddedResource Include="V2Tests\Samples\OpenApiParameter\parameterWithEnum.yaml">
        <CopyToOutputDirectory>Never</CopyToOutputDirectory>
      </EmbeddedResource>
      <EmbeddedResource Include="V2Tests\Samples\OpenApiParameter\parameterWithNoSchema.yaml">
        <CopyToOutputDirectory>Never</CopyToOutputDirectory>
      </EmbeddedResource>
      <EmbeddedResource Include="V2Tests\Samples\OpenApiParameter\parameterWithNoLocation.yaml">
        <CopyToOutputDirectory>Never</CopyToOutputDirectory>
      </EmbeddedResource>
      <EmbeddedResource Include="V2Tests\Samples\OpenApiParameter\parameterWithUnknownLocation.yaml">
        <CopyToOutputDirectory>Never</CopyToOutputDirectory>
      </EmbeddedResource>
      <EmbeddedResource Include="V2Tests\Samples\OpenApiParameter\parameterWithNullLocation.yaml">
        <CopyToOutputDirectory>Never</CopyToOutputDirectory>
      </EmbeddedResource>
      <EmbeddedResource Include="V2Tests\Samples\OpenApiParameter\headerParameter.yaml">
        <CopyToOutputDirectory>Never</CopyToOutputDirectory>
      </EmbeddedResource>
      <EmbeddedResource Include="V2Tests\Samples\OpenApiParameter\pathParameter.yaml">
        <CopyToOutputDirectory>Never</CopyToOutputDirectory>
      </EmbeddedResource>
      <EmbeddedResource Include="V2Tests\Samples\OpenApiParameter\queryParameter.yaml">
        <CopyToOutputDirectory>Never</CopyToOutputDirectory>
      </EmbeddedResource>
      <EmbeddedResource Include="V2Tests\Samples\OpenApiPathItem\basicPathItemWithFormData.yaml">
        <CopyToOutputDirectory>Never</CopyToOutputDirectory>
      </EmbeddedResource>
      <EmbeddedResource Include="V2Tests\Samples\OpenApiHeader\headerWithDefault.yaml" />
      <EmbeddedResource Include="V2Tests\Samples\OpenApiHeader\headerWithEnum.yaml" />
      <EmbeddedResource Include="V2Tests\Samples\OpenApiSchema\schemaWithDefault.yaml" />
      <EmbeddedResource Include="V2Tests\Samples\OpenApiSchema\schemaWithEnum.yaml" />
      <EmbeddedResource Include="V2Tests\Samples\OpenApiSchema\schemaWithExample.yaml" />
      <EmbeddedResource Include="V2Tests\Samples\OpenApiSecurityScheme\apiKeySecurityScheme.yaml">
        <CopyToOutputDirectory>Never</CopyToOutputDirectory>
      </EmbeddedResource>
      <EmbeddedResource Include="V2Tests\Samples\OpenApiSecurityScheme\oauth2AccessCodeSecurityScheme.yaml">
        <CopyToOutputDirectory>Never</CopyToOutputDirectory>
      </EmbeddedResource>
      <EmbeddedResource Include="V2Tests\Samples\OpenApiSecurityScheme\oauth2ApplicationSecurityScheme.yaml">
        <CopyToOutputDirectory>Never</CopyToOutputDirectory>
      </EmbeddedResource>
      <EmbeddedResource Include="V2Tests\Samples\OpenApiSecurityScheme\oauth2PasswordSecurityScheme.yaml">
        <CopyToOutputDirectory>Never</CopyToOutputDirectory>
      </EmbeddedResource>
      <EmbeddedResource Include="V2Tests\Samples\multipleProduces.json">
        <CopyToOutputDirectory>PreserveNewest</CopyToOutputDirectory>
      </EmbeddedResource>
      <EmbeddedResource Include="V2Tests\Samples\twoResponses.json">
        <CopyToOutputDirectory>PreserveNewest</CopyToOutputDirectory>
      </EmbeddedResource>
      <EmbeddedResource Include="V3Tests\Samples\OpenApiCallback\multipleCallbacksWithReference.yaml">
        <CopyToOutputDirectory>PreserveNewest</CopyToOutputDirectory>
      </EmbeddedResource>
      <EmbeddedResource Include="V3Tests\Samples\OpenApiCallback\basicCallback.yaml">
        <CopyToOutputDirectory>Never</CopyToOutputDirectory>
      </EmbeddedResource>
      <EmbeddedResource Include="V3Tests\Samples\OpenApiDiscriminator\basicDiscriminator.yaml">
        <CopyToOutputDirectory>Never</CopyToOutputDirectory>
      </EmbeddedResource>
      <EmbeddedResource Include="V3Tests\Samples\OpenApiDocument\basicDocumentWithMultipleServers.yaml">
        <CopyToOutputDirectory>Never</CopyToOutputDirectory>
      </EmbeddedResource>
      <EmbeddedResource Include="V3Tests\Samples\OpenApiDocument\brokenMinimalDocument.yaml">
        <CopyToOutputDirectory>Never</CopyToOutputDirectory>
      </EmbeddedResource>
      <EmbeddedResource Include="V3Tests\Samples\OpenApiDocument\minimalDocument.yaml">
        <CopyToOutputDirectory>Never</CopyToOutputDirectory>
      </EmbeddedResource>
      <EmbeddedResource Include="V3Tests\Samples\OpenApiDocument\apiWithFullHeaderComponent.yaml">
        <CopyToOutputDirectory>Never</CopyToOutputDirectory>
      </EmbeddedResource>
      <EmbeddedResource Include="V3Tests\Samples\OpenApiDocument\petStore.yaml">
        <CopyToOutputDirectory>Never</CopyToOutputDirectory>
      </EmbeddedResource>
      <EmbeddedResource Include="V3Tests\Samples\OpenApiDocument\petStoreExpanded.yaml">
        <CopyToOutputDirectory>Never</CopyToOutputDirectory>
      </EmbeddedResource>
      <EmbeddedResource Include="V3Tests\Samples\OpenApiDocument\petStoreWithTagAndSecurity.yaml">
        <CopyToOutputDirectory>Never</CopyToOutputDirectory>
      </EmbeddedResource>
      <EmbeddedResource Include="V3Tests\Samples\OpenApiDocument\securedApi.yaml" />
      <EmbeddedResource Include="V3Tests\Samples\OpenApiEncoding\advancedEncoding.yaml">
        <CopyToOutputDirectory>Never</CopyToOutputDirectory>
      </EmbeddedResource>
      <EmbeddedResource Include="V3Tests\Samples\OpenApiEncoding\basicEncoding.yaml">
        <CopyToOutputDirectory>Never</CopyToOutputDirectory>
      </EmbeddedResource>
      <EmbeddedResource Include="V3Tests\Samples\OpenApiExample\advancedExample.yaml">
        <CopyToOutputDirectory>Never</CopyToOutputDirectory>
      </EmbeddedResource>
      <EmbeddedResource Include="V3Tests\Samples\OpenApiExample\explicitString.yaml" />
      <EmbeddedResource Include="V3Tests\Samples\OpenApiResponse\responseWithHeaderReference.yaml" />
      <EmbeddedResource Include="V3Tests\Samples\OpenApiInfo\basicInfo.yaml">
        <CopyToOutputDirectory>Never</CopyToOutputDirectory>
      </EmbeddedResource>
      <EmbeddedResource Include="V3Tests\Samples\OpenApiInfo\minimalInfo.yaml">
        <CopyToOutputDirectory>Never</CopyToOutputDirectory>
      </EmbeddedResource>
      <EmbeddedResource Include="V3Tests\Samples\OpenApiOperation\operationWithParameterWithNoLocation.json">
       <CopyToOutputDirectory>Never</CopyToOutputDirectory>
      </EmbeddedResource>
      <EmbeddedResource Include="V3Tests\Samples\OpenApiOperation\securedOperation.yaml">
       <CopyToOutputDirectory>Never</CopyToOutputDirectory>
      </EmbeddedResource>
      <EmbeddedResource Include="V3Tests\Samples\OpenApiMediaType\mediaTypeWithExample.yaml">
        <CopyToOutputDirectory>Never</CopyToOutputDirectory>
      </EmbeddedResource>
      <EmbeddedResource Include="V3Tests\Samples\OpenApiMediaType\mediaTypeWithExamples.yaml">
        <CopyToOutputDirectory>Never</CopyToOutputDirectory>
      </EmbeddedResource>
      <EmbeddedResource Include="V3Tests\Samples\OpenApiParameter\headerParameter.yaml">
        <CopyToOutputDirectory>Never</CopyToOutputDirectory>
      </EmbeddedResource>
      <EmbeddedResource Include="V3Tests\Samples\OpenApiParameter\parameterWithExamples.yaml">
        <CopyToOutputDirectory>Never</CopyToOutputDirectory>
      </EmbeddedResource>
      <EmbeddedResource Include="V3Tests\Samples\OpenApiParameter\parameterWithNoLocation.yaml">
        <CopyToOutputDirectory>Never</CopyToOutputDirectory>
      </EmbeddedResource>
      <EmbeddedResource Include="V3Tests\Samples\OpenApiParameter\parameterWithExample.yaml">
        <CopyToOutputDirectory>Never</CopyToOutputDirectory>
      </EmbeddedResource>
      <EmbeddedResource Include="V3Tests\Samples\OpenApiParameter\parameterWithUnknownLocation.yaml">
        <CopyToOutputDirectory>Never</CopyToOutputDirectory>
      </EmbeddedResource>
      <EmbeddedResource Include="V3Tests\Samples\OpenApiParameter\parameterWithNullLocation.yaml">
        <CopyToOutputDirectory>Never</CopyToOutputDirectory>
      </EmbeddedResource>
      <EmbeddedResource Include="V3Tests\Samples\OpenApiParameter\pathParameter.yaml">
        <CopyToOutputDirectory>Never</CopyToOutputDirectory>
      </EmbeddedResource>
      <EmbeddedResource Include="V3Tests\Samples\OpenApiParameter\queryParameterWithObjectTypeAndContent.yaml">
        <CopyToOutputDirectory>Never</CopyToOutputDirectory>
      </EmbeddedResource>
      <EmbeddedResource Include="V3Tests\Samples\OpenApiParameter\queryParameterWithObjectType.yaml">
        <CopyToOutputDirectory>Never</CopyToOutputDirectory>
      </EmbeddedResource>
      <EmbeddedResource Include="V3Tests\Samples\OpenApiParameter\queryParameter.yaml">
        <CopyToOutputDirectory>Never</CopyToOutputDirectory>
      </EmbeddedResource>
      <EmbeddedResource Include="V3Tests\Samples\OpenApiSchema\advancedSchemaWithReference.yaml">
        <CopyToOutputDirectory>Never</CopyToOutputDirectory>
      </EmbeddedResource>
      <EmbeddedResource Include="V3Tests\Samples\OpenApiSchema\basicSchemaWithExample.yaml">
        <CopyToOutputDirectory>Never</CopyToOutputDirectory>
      </EmbeddedResource>
      <EmbeddedResource Include="V3Tests\Samples\OpenApiSchema\dictionarySchema.yaml">
        <CopyToOutputDirectory>Never</CopyToOutputDirectory>
      </EmbeddedResource>
      <EmbeddedResource Include="V3Tests\Samples\OpenApiSchema\primitiveSchema.yaml">
        <CopyToOutputDirectory>Never</CopyToOutputDirectory>
      </EmbeddedResource>
      <EmbeddedResource Include="V3Tests\Samples\OpenApiSchema\selfReferencingSchema.yaml">
              <CopyToOutputDirectory>Never</CopyToOutputDirectory>
      </EmbeddedResource>
      <EmbeddedResource Include="V3Tests\Samples\OpenApiSchema\simpleSchema.yaml">
        <CopyToOutputDirectory>Never</CopyToOutputDirectory>
      </EmbeddedResource>
      <EmbeddedResource Include="V3Tests\Samples\OpenApiSecurityScheme\apiKeySecurityScheme.yaml">
        <CopyToOutputDirectory>Never</CopyToOutputDirectory>
      </EmbeddedResource>
      <EmbeddedResource Include="V3Tests\Samples\OpenApiSecurityScheme\bearerSecurityScheme.yaml">
        <CopyToOutputDirectory>Never</CopyToOutputDirectory>
      </EmbeddedResource>
      <EmbeddedResource Include="V3Tests\Samples\OpenApiSecurityScheme\httpSecurityScheme.yaml">
        <CopyToOutputDirectory>Never</CopyToOutputDirectory>
      </EmbeddedResource>
      <EmbeddedResource Include="V3Tests\Samples\OpenApiSecurityScheme\oauth2SecurityScheme.yaml">
        <CopyToOutputDirectory>Never</CopyToOutputDirectory>
      </EmbeddedResource>
      <EmbeddedResource Include="V3Tests\Samples\OpenApiSecurityScheme\openIdConnectSecurityScheme.yaml">
        <CopyToOutputDirectory>Never</CopyToOutputDirectory>
      </EmbeddedResource>
      <EmbeddedResource Include="V3Tests\Samples\OpenApiWorkspace\TodoComponents.yaml" />
      <EmbeddedResource Include="V3Tests\Samples\OpenApiWorkspace\TodoMain.yaml" />
      <EmbeddedResource Include="V3Tests\Samples\OpenApiXml\basicXml.yaml">
        <CopyToOutputDirectory>Never</CopyToOutputDirectory>
      </EmbeddedResource>
    </ItemGroup>

    <ItemGroup>
<<<<<<< HEAD
        <PackageReference Include="Microsoft.NET.Test.Sdk" Version="16.9.4" />
        <PackageReference Include="FluentAssertions" Version="6.2.0">
=======
        <PackageReference Include="Microsoft.NET.Test.Sdk" Version="17.0.0" />
        <PackageReference Include="FluentAssertions" Version="5.10.3">
>>>>>>> 89439eeb
        </PackageReference>
        <PackageReference Include="Newtonsoft.Json" Version="13.0.1">
        </PackageReference>
        <PackageReference Include="SharpYaml" Version="1.8.0">
        </PackageReference>
        <PackageReference Include="xunit" Version="2.4.1">
        </PackageReference>
        <PackageReference Include="xunit.runner.visualstudio" Version="2.4.3">
          <PrivateAssets>all</PrivateAssets>
          <IncludeAssets>runtime; build; native; contentfiles; analyzers; buildtransitive</IncludeAssets>
        </PackageReference>
    </ItemGroup>

    <ItemGroup>
        <ProjectReference Include="..\..\src\Microsoft.OpenApi\Microsoft.OpenApi.csproj" />
        <ProjectReference Include="..\..\src\Microsoft.OpenApi.Readers\Microsoft.OpenApi.Readers.csproj" />
    </ItemGroup>
  
    <ItemGroup>
        <None Update="V2Tests\Samples\definitions.v3.yaml">
            <CopyToOutputDirectory>PreserveNewest</CopyToOutputDirectory>
        </None>
        <None Update="V2Tests\Samples\host.v2.yaml">
            <CopyToOutputDirectory>PreserveNewest</CopyToOutputDirectory>
        </None>
        <None Update="V2Tests\Samples\host.v3.yaml">
            <CopyToOutputDirectory>PreserveNewest</CopyToOutputDirectory>
        </None>
        <None Update="V2Tests\Samples\definitions.v2.yaml">
            <CopyToOutputDirectory>PreserveNewest</CopyToOutputDirectory>
        </None>
        <None Update="V2Tests\Samples\parameterRef.v2.yaml">
            <CopyToOutputDirectory>PreserveNewest</CopyToOutputDirectory>
        </None>
        <None Update="V2Tests\Samples\petStore.v2.yaml">
            <CopyToOutputDirectory>PreserveNewest</CopyToOutputDirectory>
        </None>
        <None Update="V2Tests\Samples\simplest.v3.yaml">
            <CopyToOutputDirectory>PreserveNewest</CopyToOutputDirectory>
        </None>
        <EmbeddedResource Include="V2Tests\Samples\OpenApiSecurityScheme\basicSecurityScheme.yaml">
            <CopyToOutputDirectory>Never</CopyToOutputDirectory>
        </EmbeddedResource>
        <EmbeddedResource Include="V2Tests\Samples\OpenApiSecurityScheme\oauth2ImplicitSecurityScheme.yaml">
            <CopyToOutputDirectory>Never</CopyToOutputDirectory>
        </EmbeddedResource>
        <EmbeddedResource Include="V3Tests\Samples\OpenApiCallback\callbackWithReference.yaml">
            <CopyToOutputDirectory>PreserveNewest</CopyToOutputDirectory>
        </EmbeddedResource>
        <EmbeddedResource Include="V3Tests\Samples\OpenApiInfo\advancedInfo.yaml">
            <CopyToOutputDirectory>Never</CopyToOutputDirectory>
        </EmbeddedResource>
        <EmbeddedResource Include="V3Tests\Samples\OpenApiSchema\basicSchemaWithReference.yaml">
            <CopyToOutputDirectory>Never</CopyToOutputDirectory>
        </EmbeddedResource>
        <None Update="V3Tests\Samples\CompleteHeader.yaml">
            <CopyToOutputDirectory>PreserveNewest</CopyToOutputDirectory>
        </None>
        <None Update="V3Tests\Samples\OpenApiInfo\minimalInfo.json">
            <CopyToOutputDirectory>PreserveNewest</CopyToOutputDirectory>
        </None>
        <None Update="V3Tests\Samples\OpenApiInfo\minimalInfoObject.json">
            <CopyToOutputDirectory>PreserveNewest</CopyToOutputDirectory>
        </None>
    </ItemGroup>

</Project><|MERGE_RESOLUTION|>--- conflicted
+++ resolved
@@ -242,13 +242,8 @@
     </ItemGroup>
 
     <ItemGroup>
-<<<<<<< HEAD
-        <PackageReference Include="Microsoft.NET.Test.Sdk" Version="16.9.4" />
+        <PackageReference Include="Microsoft.NET.Test.Sdk" Version="17.0.0" />
         <PackageReference Include="FluentAssertions" Version="6.2.0">
-=======
-        <PackageReference Include="Microsoft.NET.Test.Sdk" Version="17.0.0" />
-        <PackageReference Include="FluentAssertions" Version="5.10.3">
->>>>>>> 89439eeb
         </PackageReference>
         <PackageReference Include="Newtonsoft.Json" Version="13.0.1">
         </PackageReference>

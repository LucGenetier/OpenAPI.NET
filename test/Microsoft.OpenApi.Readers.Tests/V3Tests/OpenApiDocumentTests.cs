﻿// Copyright (c) Microsoft Corporation. All rights reserved.
// Licensed under the MIT license. 

using System;
using System.Collections.Generic;
using System.Globalization;
using System.IO;
using System.Linq;
using System.Threading;
using FluentAssertions;
using Microsoft.OpenApi.Any;
using Microsoft.OpenApi.Interfaces;
using Microsoft.OpenApi.Models;
using Microsoft.OpenApi.Validations;
using Microsoft.OpenApi.Validations.Rules;
using Microsoft.OpenApi.Writers;
using Xunit;
using Xunit.Abstractions;

namespace Microsoft.OpenApi.Readers.Tests.V3Tests
{
    [Collection("DefaultSettings")]
    public class OpenApiDocumentTests
    {
        private const string SampleFolderPath = "V3Tests/Samples/OpenApiDocument/";

        private readonly ITestOutputHelper _output;

        public T Clone<T>(T element) where T : IOpenApiSerializable
        {
            using var stream = new MemoryStream();
            IOpenApiWriter writer;
            var streamWriter = new FormattingStreamWriter(stream, CultureInfo.InvariantCulture);
            writer = new OpenApiJsonWriter(streamWriter, new OpenApiJsonWriterSettings()
            {
<<<<<<< HEAD
                InlineLocalReferences = true
            });
            element.SerializeAsV3(writer);
            writer.Flush();
            stream.Position = 0;

            using var streamReader = new StreamReader(stream);
            var result = streamReader.ReadToEnd();
            return new OpenApiStringReader().ReadFragment<T>(result, OpenApiSpecVersion.OpenApi3_0, out OpenApiDiagnostic diagnostic4);
=======
                IOpenApiWriter writer;
                var streamWriter = new FormattingStreamWriter(stream, CultureInfo.InvariantCulture);
                writer = new OpenApiJsonWriter(streamWriter, new OpenApiJsonWriterSettings
                {
                    InlineLocalReferences = true
                });
                element.SerializeAsV3(writer);
                writer.Flush();
                stream.Position = 0;

                using (var streamReader = new StreamReader(stream))
                {
                    var result = streamReader.ReadToEnd();
                    return new OpenApiStringReader().ReadFragment<T>(result, OpenApiSpecVersion.OpenApi3_0, out OpenApiDiagnostic diagnostic4);
                }
            }
>>>>>>> 306dda23
        }

        public OpenApiSecurityScheme CloneSecurityScheme(OpenApiSecurityScheme element)
        {
            using var stream = new MemoryStream();
            IOpenApiWriter writer;
            var streamWriter = new FormattingStreamWriter(stream, CultureInfo.InvariantCulture);
            writer = new OpenApiJsonWriter(streamWriter, new OpenApiJsonWriterSettings()
            {
<<<<<<< HEAD
                InlineLocalReferences = true
            });
            element.SerializeAsV3WithoutReference(writer);
            writer.Flush();
            stream.Position = 0;

            using var streamReader = new StreamReader(stream);
            var result = streamReader.ReadToEnd();
            return new OpenApiStringReader().ReadFragment<OpenApiSecurityScheme>(result, OpenApiSpecVersion.OpenApi3_0, out OpenApiDiagnostic diagnostic4);
=======
                IOpenApiWriter writer;
                var streamWriter = new FormattingStreamWriter(stream, CultureInfo.InvariantCulture);
                writer = new OpenApiJsonWriter(streamWriter, new OpenApiJsonWriterSettings
                {
                    InlineLocalReferences = true
                });
                element.SerializeAsV3WithoutReference(writer);
                writer.Flush();
                stream.Position = 0;

                using (var streamReader = new StreamReader(stream))
                {
                    var result = streamReader.ReadToEnd();
                    return new OpenApiStringReader().ReadFragment<OpenApiSecurityScheme>(result, OpenApiSpecVersion.OpenApi3_0, out OpenApiDiagnostic diagnostic4);
                }
            }
>>>>>>> 306dda23
        }


        public OpenApiDocumentTests(ITestOutputHelper output)
        {
            _output = output;
        }

        [Fact]
        public void ParseDocumentFromInlineStringShouldSucceed()
        {
            var openApiDoc = new OpenApiStringReader().Read(
                """

                openapi : 3.0.0
                info:
                    title: Simple Document
                    version: 0.9.1
                paths: {}
                """,
                out var context);

            openApiDoc.Should().BeEquivalentTo(
                new OpenApiDocument
                {
                    Info = new OpenApiInfo
                    {
                        Title = "Simple Document",
                        Version = "0.9.1"
                    },
                    Paths = new OpenApiPaths()
                });

            context.Should().BeEquivalentTo(
                new OpenApiDiagnostic { SpecificationVersion = OpenApiSpecVersion.OpenApi3_0 });
        }

        [Theory]
        [InlineData("en-US")]
        [InlineData("hi-IN")]
        // The equivalent of English 1,000.36 in French and Danish is 1.000,36
        [InlineData("fr-FR")]
        [InlineData("da-DK")]
        public void ParseDocumentWithDifferentCultureShouldSucceed(string culture)
        {
            Thread.CurrentThread.CurrentCulture = new CultureInfo(culture);
            Thread.CurrentThread.CurrentUICulture = new CultureInfo(culture);

            var openApiDoc = new OpenApiStringReader().Read(
                """
                openapi : 3.0.0
                info:
                    title: Simple Document
                    version: 0.9.1
                components:
                  schemas:
                    sampleSchema:
                      type: object
                      properties:
                        sampleProperty:
                          type: double
                          minimum: 100.54
                          maximum: 60000000.35
                          exclusiveMaximum: true
                          exclusiveMinimum: false
                paths: {}
                """,
                out var context);

            openApiDoc.Should().BeEquivalentTo(
                new OpenApiDocument
                {
                    Info = new OpenApiInfo
                    {
                        Title = "Simple Document",
                        Version = "0.9.1"
                    },
                    Components = new OpenApiComponents
                    {
                        Schemas =
                        {
                            ["sampleSchema"] = new OpenApiSchema
                            {
                                Type = "object",
                                Properties =
                                {
                                    ["sampleProperty"] = new OpenApiSchema
                                    {
                                        Type = "double",
                                        Minimum = (decimal)100.54,
                                        Maximum = (decimal)60000000.35,
                                        ExclusiveMaximum = true,
                                        ExclusiveMinimum = false
                                    }
                                },
                                Reference = new OpenApiReference
                                {
                                    Id = "sampleSchema",
                                    Type = ReferenceType.Schema
                                }
                            }
                        }
                    },
                    Paths = new OpenApiPaths()
                });

            context.Should().BeEquivalentTo(
                new OpenApiDiagnostic { SpecificationVersion = OpenApiSpecVersion.OpenApi3_0 });
        }

        [Fact]
        public void ParseBasicDocumentWithMultipleServersShouldSucceed()
        {
            using var stream = Resources.GetStream(Path.Combine(SampleFolderPath, "basicDocumentWithMultipleServers.yaml"));
            var openApiDoc = new OpenApiStreamReader().Read(stream, out var diagnostic);

<<<<<<< HEAD
            diagnostic.Should().BeEquivalentTo(
                new OpenApiDiagnostic() { SpecificationVersion = OpenApiSpecVersion.OpenApi3_0 });
=======
                diagnostic.Should().BeEquivalentTo(
                    new OpenApiDiagnostic { SpecificationVersion = OpenApiSpecVersion.OpenApi3_0 });
>>>>>>> 306dda23

            openApiDoc.Should().BeEquivalentTo(
                new OpenApiDocument
                {
                    Info = new OpenApiInfo
                    {
                        Title = "The API",
                        Version = "0.9.1",
                    },
                    Servers =
                    {
                        new OpenApiServer
                        {
                            Url = new Uri("http://www.example.org/api").ToString(),
                            Description = "The http endpoint"
                        },
                        new OpenApiServer
                        {
                            Url = new Uri("https://www.example.org/api").ToString(),
                            Description = "The https endpoint"
                        }
                    },
                    Paths = new OpenApiPaths()
                });
        }

        [Fact]
        public void ParseBrokenMinimalDocumentShouldYieldExpectedDiagnostic()
        {
            using var stream = Resources.GetStream(Path.Combine(SampleFolderPath, "brokenMinimalDocument.yaml"));
            var openApiDoc = new OpenApiStreamReader().Read(stream, out var diagnostic);

            openApiDoc.Should().BeEquivalentTo(
                new OpenApiDocument
                {
                    Info = new OpenApiInfo
                    {
                        Version = "0.9"
                    },
                    Paths = new OpenApiPaths()
                });

            diagnostic.Should().BeEquivalentTo(
                new OpenApiDiagnostic
                {
                    Errors =
                    {
                        new OpenApiValidatorError(nameof(OpenApiInfoRules.InfoRequiredFields),"#/info/title", "The field 'title' in 'info' object is REQUIRED.")
                    },
                    SpecificationVersion = OpenApiSpecVersion.OpenApi3_0
                });
        }

        [Fact]
        public void ParseMinimalDocumentShouldSucceed()
        {
            using var stream = Resources.GetStream(Path.Combine(SampleFolderPath, "minimalDocument.yaml"));
            var openApiDoc = new OpenApiStreamReader().Read(stream, out var diagnostic);

            openApiDoc.Should().BeEquivalentTo(
                new OpenApiDocument
                {
                    Info = new OpenApiInfo
                    {
                        Title = "Simple Document",
                        Version = "0.9.1"
                    },
                    Paths = new OpenApiPaths()
                });

<<<<<<< HEAD
            diagnostic.Should().BeEquivalentTo(
                new OpenApiDiagnostic() { SpecificationVersion = OpenApiSpecVersion.OpenApi3_0 });
=======
                diagnostic.Should().BeEquivalentTo(
                    new OpenApiDiagnostic { SpecificationVersion = OpenApiSpecVersion.OpenApi3_0 });
            }
>>>>>>> 306dda23
        }

        [Fact]
        public void ParseStandardPetStoreDocumentShouldSucceed()
        {
            OpenApiDiagnostic context;
            using (var stream = Resources.GetStream(Path.Combine(SampleFolderPath, "petStore.yaml")))
            {
                var actual = new OpenApiStreamReader().Read(stream, out context);

                var components = new OpenApiComponents
                {
                    Schemas = new Dictionary<string, OpenApiSchema>
                    {
                        ["pet"] = new OpenApiSchema
                        {
                            Type = "object",
                            Required = new HashSet<string>
                            {
                                "id",
                                "name"
                            },
                            Properties = new Dictionary<string, OpenApiSchema>
                            {
                                ["id"] = new OpenApiSchema
                                {
                                    Type = "integer",
                                    Format = "int64"
                                },
                                ["name"] = new OpenApiSchema
                                {
                                    Type = "string"
                                },
                                ["tag"] = new OpenApiSchema
                                {
                                    Type = "string"
                                },
                            },
                            Reference = new OpenApiReference
                            {
                                Type = ReferenceType.Schema,
                                Id = "pet",
                                HostDocument = actual
                            }
                        },
                        ["newPet"] = new OpenApiSchema
                        {
                            Type = "object",
                            Required = new HashSet<string>
                            {
                                "name"
                            },
                            Properties = new Dictionary<string, OpenApiSchema>
                            {
                                ["id"] = new OpenApiSchema
                                {
                                    Type = "integer",
                                    Format = "int64"
                                },
                                ["name"] = new OpenApiSchema
                                {
                                    Type = "string"
                                },
                                ["tag"] = new OpenApiSchema
                                {
                                    Type = "string"
                                },
                            },
                            Reference = new OpenApiReference
                            {
                                Type = ReferenceType.Schema,
                                Id = "newPet",
                                HostDocument = actual
                            }
                        },
                        ["errorModel"] = new OpenApiSchema
                        {
                            Type = "object",
                            Required = new HashSet<string>
                            {
                                "code",
                                "message"
                            },
                            Properties = new Dictionary<string, OpenApiSchema>
                            {
                                ["code"] = new OpenApiSchema
                                {
                                    Type = "integer",
                                    Format = "int32"
                                },
                                ["message"] = new OpenApiSchema
                                {
                                    Type = "string"
                                }
                            },
                            Reference = new OpenApiReference
                            {
                                Type = ReferenceType.Schema,
                                Id = "errorModel",
                                HostDocument = actual
                            }
                        },
                    }
                };

                // Create a clone of the schema to avoid modifying things in components.
                var petSchema = Clone(components.Schemas["pet"]);

                petSchema.Reference = new OpenApiReference
                {
                    Id = "pet",
                    Type = ReferenceType.Schema,
                    HostDocument = actual
                };

                var newPetSchema = Clone(components.Schemas["newPet"]);

                newPetSchema.Reference = new OpenApiReference
                {
                    Id = "newPet",
                    Type = ReferenceType.Schema,
                    HostDocument = actual
                };

                var errorModelSchema = Clone(components.Schemas["errorModel"]);

                errorModelSchema.Reference = new OpenApiReference
                {
                    Id = "errorModel",
                    Type = ReferenceType.Schema,
                    HostDocument = actual
                };

                var expected = new OpenApiDocument
                {
                    Info = new OpenApiInfo
                    {
                        Version = "1.0.0",
                        Title = "Swagger Petstore (Simple)",
                        Description =
                            "A sample API that uses a petstore as an example to demonstrate features in the swagger-2.0 specification",
                        TermsOfService = new Uri("http://helloreverb.com/terms/"),
                        Contact = new OpenApiContact
                        {
                            Name = "Swagger API team",
                            Email = "foo@example.com",
                            Url = new Uri("http://swagger.io")
                        },
                        License = new OpenApiLicense
                        {
                            Name = "MIT",
                            Url = new Uri("http://opensource.org/licenses/MIT")
                        }
                    },
                    Servers = new List<OpenApiServer>
                    {
                        new OpenApiServer
                        {
                            Url = "http://petstore.swagger.io/api"
                        }
                    },
                    Paths = new OpenApiPaths
                    {
                        ["/pets"] = new OpenApiPathItem
                        {
                            Operations = new Dictionary<OperationType, OpenApiOperation>
                            {
                                [OperationType.Get] = new OpenApiOperation
                                {
                                    Description = "Returns all pets from the system that the user has access to",
                                    OperationId = "findPets",
                                    Parameters = new List<OpenApiParameter>
                                    {
                                        new OpenApiParameter
                                        {
                                            Name = "tags",
                                            In = ParameterLocation.Query,
                                            Description = "tags to filter by",
                                            Required = false,
                                            Schema = new OpenApiSchema
                                            {
                                                Type = "array",
                                                Items = new OpenApiSchema
                                                {
                                                    Type = "string"
                                                }
                                            }
                                        },
                                        new OpenApiParameter
                                        {
                                            Name = "limit",
                                            In = ParameterLocation.Query,
                                            Description = "maximum number of results to return",
                                            Required = false,
                                            Schema = new OpenApiSchema
                                            {
                                                Type = "integer",
                                                Format = "int32"
                                            }
                                        }
                                    },
                                    Responses = new OpenApiResponses
                                    {
                                        ["200"] = new OpenApiResponse
                                        {
                                            Description = "pet response",
                                            Content = new Dictionary<string, OpenApiMediaType>
                                            {
                                                ["application/json"] = new OpenApiMediaType
                                                {
                                                    Schema = new OpenApiSchema
                                                    {
                                                        Type = "array",
                                                        Items = petSchema
                                                    }
                                                },
                                                ["application/xml"] = new OpenApiMediaType
                                                {
                                                    Schema = new OpenApiSchema
                                                    {
                                                        Type = "array",
                                                        Items = petSchema
                                                    }
                                                }
                                            }
                                        },
                                        ["4XX"] = new OpenApiResponse
                                        {
                                            Description = "unexpected client error",
                                            Content = new Dictionary<string, OpenApiMediaType>
                                            {
                                                ["text/html"] = new OpenApiMediaType
                                                {
                                                    Schema = errorModelSchema
                                                }
                                            }
                                        },
                                        ["5XX"] = new OpenApiResponse
                                        {
                                            Description = "unexpected server error",
                                            Content = new Dictionary<string, OpenApiMediaType>
                                            {
                                                ["text/html"] = new OpenApiMediaType
                                                {
                                                    Schema = errorModelSchema
                                                }
                                            }
                                        }
                                    }
                                },
                                [OperationType.Post] = new OpenApiOperation
                                {
                                    Description = "Creates a new pet in the store.  Duplicates are allowed",
                                    OperationId = "addPet",
                                    RequestBody = new OpenApiRequestBody
                                    {
                                        Description = "Pet to add to the store",
                                        Required = true,
                                        Content = new Dictionary<string, OpenApiMediaType>
                                        {
                                            ["application/json"] = new OpenApiMediaType
                                            {
                                                Schema = newPetSchema
                                            }
                                        }
                                    },
                                    Responses = new OpenApiResponses
                                    {
                                        ["200"] = new OpenApiResponse
                                        {
                                            Description = "pet response",
                                            Content = new Dictionary<string, OpenApiMediaType>
                                            {
                                                ["application/json"] = new OpenApiMediaType
                                                {
                                                    Schema = petSchema
                                                },
                                            }
                                        },
                                        ["4XX"] = new OpenApiResponse
                                        {
                                            Description = "unexpected client error",
                                            Content = new Dictionary<string, OpenApiMediaType>
                                            {
                                                ["text/html"] = new OpenApiMediaType
                                                {
                                                    Schema = errorModelSchema
                                                }
                                            }
                                        },
                                        ["5XX"] = new OpenApiResponse
                                        {
                                            Description = "unexpected server error",
                                            Content = new Dictionary<string, OpenApiMediaType>
                                            {
                                                ["text/html"] = new OpenApiMediaType
                                                {
                                                    Schema = errorModelSchema
                                                }
                                            }
                                        }
                                    }
                                }
                            }
                        },
                        ["/pets/{id}"] = new OpenApiPathItem
                        {
                            Operations = new Dictionary<OperationType, OpenApiOperation>
                            {
                                [OperationType.Get] = new OpenApiOperation
                                {
                                    Description =
                                        "Returns a user based on a single ID, if the user does not have access to the pet",
                                    OperationId = "findPetById",
                                    Parameters = new List<OpenApiParameter>
                                    {
                                        new OpenApiParameter
                                        {
                                            Name = "id",
                                            In = ParameterLocation.Path,
                                            Description = "ID of pet to fetch",
                                            Required = true,
                                            Schema = new OpenApiSchema
                                            {
                                                Type = "integer",
                                                Format = "int64"
                                            }
                                        }
                                    },
                                    Responses = new OpenApiResponses
                                    {
                                        ["200"] = new OpenApiResponse
                                        {
                                            Description = "pet response",
                                            Content = new Dictionary<string, OpenApiMediaType>
                                            {
                                                ["application/json"] = new OpenApiMediaType
                                                {
                                                    Schema = petSchema
                                                },
                                                ["application/xml"] = new OpenApiMediaType
                                                {
                                                    Schema = petSchema
                                                }
                                            }
                                        },
                                        ["4XX"] = new OpenApiResponse
                                        {
                                            Description = "unexpected client error",
                                            Content = new Dictionary<string, OpenApiMediaType>
                                            {
                                                ["text/html"] = new OpenApiMediaType
                                                {
                                                    Schema = errorModelSchema
                                                }
                                            }
                                        },
                                        ["5XX"] = new OpenApiResponse
                                        {
                                            Description = "unexpected server error",
                                            Content = new Dictionary<string, OpenApiMediaType>
                                            {
                                                ["text/html"] = new OpenApiMediaType
                                                {
                                                    Schema = errorModelSchema
                                                }
                                            }
                                        }
                                    }
                                },
                                [OperationType.Delete] = new OpenApiOperation
                                {
                                    Description = "deletes a single pet based on the ID supplied",
                                    OperationId = "deletePet",
                                    Parameters = new List<OpenApiParameter>
                                    {
                                        new OpenApiParameter
                                        {
                                            Name = "id",
                                            In = ParameterLocation.Path,
                                            Description = "ID of pet to delete",
                                            Required = true,
                                            Schema = new OpenApiSchema
                                            {
                                                Type = "integer",
                                                Format = "int64"
                                            }
                                        }
                                    },
                                    Responses = new OpenApiResponses
                                    {
                                        ["204"] = new OpenApiResponse
                                        {
                                            Description = "pet deleted"
                                        },
                                        ["4XX"] = new OpenApiResponse
                                        {
                                            Description = "unexpected client error",
                                            Content = new Dictionary<string, OpenApiMediaType>
                                            {
                                                ["text/html"] = new OpenApiMediaType
                                                {
                                                    Schema = errorModelSchema
                                                }
                                            }
                                        },
                                        ["5XX"] = new OpenApiResponse
                                        {
                                            Description = "unexpected server error",
                                            Content = new Dictionary<string, OpenApiMediaType>
                                            {
                                                ["text/html"] = new OpenApiMediaType
                                                {
                                                    Schema = errorModelSchema
                                                }
                                            }
                                        }
                                    }
                                }
                            }
                        }
                    },
                    Components = components
                };

                actual.Should().BeEquivalentTo(expected);
            }

            context.Should().BeEquivalentTo(
                new OpenApiDiagnostic { SpecificationVersion = OpenApiSpecVersion.OpenApi3_0 });
        }

        [Fact]
        public void ParseModifiedPetStoreDocumentWithTagAndSecurityShouldSucceed()
        {
            OpenApiDiagnostic context;
            using (var stream = Resources.GetStream(Path.Combine(SampleFolderPath, "petStoreWithTagAndSecurity.yaml")))
            {
                var actual = new OpenApiStreamReader().Read(stream, out context);

                var components = new OpenApiComponents
                {
                    Schemas = new Dictionary<string, OpenApiSchema>
                    {
                        ["pet"] = new OpenApiSchema
                        {
                            Type = "object",
                            Required = new HashSet<string>
                            {
                                "id",
                                "name"
                            },
                            Properties = new Dictionary<string, OpenApiSchema>
                            {
                                ["id"] = new OpenApiSchema
                                {
                                    Type = "integer",
                                    Format = "int64"
                                },
                                ["name"] = new OpenApiSchema
                                {
                                    Type = "string"
                                },
                                ["tag"] = new OpenApiSchema
                                {
                                    Type = "string"
                                },
                            },
                            Reference = new OpenApiReference
                            {
                                Type = ReferenceType.Schema,
                                Id = "pet",
                                HostDocument = actual
                            }
                        },
                        ["newPet"] = new OpenApiSchema
                        {
                            Type = "object",
                            Required = new HashSet<string>
                            {
                                "name"
                            },
                            Properties = new Dictionary<string, OpenApiSchema>
                            {
                                ["id"] = new OpenApiSchema
                                {
                                    Type = "integer",
                                    Format = "int64"
                                },
                                ["name"] = new OpenApiSchema
                                {
                                    Type = "string"
                                },
                                ["tag"] = new OpenApiSchema
                                {
                                    Type = "string"
                                },
                            },
                            Reference = new OpenApiReference
                            {
                                Type = ReferenceType.Schema,
                                Id = "newPet",
                                HostDocument = actual
                            }
                        },
                        ["errorModel"] = new OpenApiSchema
                        {
                            Type = "object",
                            Required = new HashSet<string>
                            {
                                "code",
                                "message"
                            },
                            Properties = new Dictionary<string, OpenApiSchema>
                            {
                                ["code"] = new OpenApiSchema
                                {
                                    Type = "integer",
                                    Format = "int32"
                                },
                                ["message"] = new OpenApiSchema
                                {
                                    Type = "string"
                                }
                            },
                            Reference = new OpenApiReference
                            {
                                Type = ReferenceType.Schema,
                                Id = "errorModel"
                            }
                        },
                    },
                    SecuritySchemes = new Dictionary<string, OpenApiSecurityScheme>
                    {
                        ["securitySchemeName1"] = new OpenApiSecurityScheme
                        {
                            Type = SecuritySchemeType.ApiKey,
                            Name = "apiKeyName1",
                            In = ParameterLocation.Header,
                            Reference = new OpenApiReference
                            {
                                Id = "securitySchemeName1",
                                Type = ReferenceType.SecurityScheme,
                                HostDocument = actual
                            }

                        },
                        ["securitySchemeName2"] = new OpenApiSecurityScheme
                        {
                            Type = SecuritySchemeType.OpenIdConnect,
                            OpenIdConnectUrl = new Uri("http://example.com"),
                            Reference = new OpenApiReference
                            {
                                Id = "securitySchemeName2",
                                Type = ReferenceType.SecurityScheme,
                                HostDocument = actual
                            }
                        }
                    }
                };

                // Create a clone of the schema to avoid modifying things in components.
                var petSchema = Clone(components.Schemas["pet"]);
                petSchema.Reference = new OpenApiReference
                {
                    Id = "pet",
                    Type = ReferenceType.Schema
                };

                var newPetSchema = Clone(components.Schemas["newPet"]);

                newPetSchema.Reference = new OpenApiReference
                {
                    Id = "newPet",
                    Type = ReferenceType.Schema
                };

                var errorModelSchema = Clone(components.Schemas["errorModel"]);

                errorModelSchema.Reference = new OpenApiReference
                {
                    Id = "errorModel",
                    Type = ReferenceType.Schema
                };

                var tag1 = new OpenApiTag
                {
                    Name = "tagName1",
                    Description = "tagDescription1",
                    Reference = new OpenApiReference
                    {
                        Id = "tagName1",
                        Type = ReferenceType.Tag
                    }
                };


                var tag2 = new OpenApiTag
                {
                    Name = "tagName2"
                };

                var securityScheme1 = CloneSecurityScheme(components.SecuritySchemes["securitySchemeName1"]);

                securityScheme1.Reference = new OpenApiReference
                {
                    Id = "securitySchemeName1",
                    Type = ReferenceType.SecurityScheme
                };

                var securityScheme2 = CloneSecurityScheme(components.SecuritySchemes["securitySchemeName2"]);

                securityScheme2.Reference = new OpenApiReference
                {
                    Id = "securitySchemeName2",
                    Type = ReferenceType.SecurityScheme
                };

                var expected = new OpenApiDocument
                {
                    Info = new OpenApiInfo
                    {
                        Version = "1.0.0",
                        Title = "Swagger Petstore (Simple)",
                        Description =
                            "A sample API that uses a petstore as an example to demonstrate features in the swagger-2.0 specification",
                        TermsOfService = new Uri("http://helloreverb.com/terms/"),
                        Contact = new OpenApiContact
                        {
                            Name = "Swagger API team",
                            Email = "foo@example.com",
                            Url = new Uri("http://swagger.io")
                        },
                        License = new OpenApiLicense
                        {
                            Name = "MIT",
                            Url = new Uri("http://opensource.org/licenses/MIT")
                        }
                    },
                    Servers = new List<OpenApiServer>
                    {
                        new OpenApiServer
                        {
                            Url = "http://petstore.swagger.io/api"
                        }
                    },
                    Paths = new OpenApiPaths
                    {
                        ["/pets"] = new OpenApiPathItem
                        {
                            Operations = new Dictionary<OperationType, OpenApiOperation>
                            {
                                [OperationType.Get] = new OpenApiOperation
                                {
                                    Tags = new List<OpenApiTag>
                                    {
                                        tag1,
                                        tag2
                                    },
                                    Description = "Returns all pets from the system that the user has access to",
                                    OperationId = "findPets",
                                    Parameters = new List<OpenApiParameter>
                                    {
                                        new OpenApiParameter
                                        {
                                            Name = "tags",
                                            In = ParameterLocation.Query,
                                            Description = "tags to filter by",
                                            Required = false,
                                            Schema = new OpenApiSchema
                                            {
                                                Type = "array",
                                                Items = new OpenApiSchema
                                                {
                                                    Type = "string"
                                                }
                                            }
                                        },
                                        new OpenApiParameter
                                        {
                                            Name = "limit",
                                            In = ParameterLocation.Query,
                                            Description = "maximum number of results to return",
                                            Required = false,
                                            Schema = new OpenApiSchema
                                            {
                                                Type = "integer",
                                                Format = "int32"
                                            }
                                        }
                                    },
                                    Responses = new OpenApiResponses
                                    {
                                        ["200"] = new OpenApiResponse
                                        {
                                            Description = "pet response",
                                            Content = new Dictionary<string, OpenApiMediaType>
                                            {
                                                ["application/json"] = new OpenApiMediaType
                                                {
                                                    Schema = new OpenApiSchema
                                                    {
                                                        Type = "array",
                                                        Items = petSchema
                                                    }
                                                },
                                                ["application/xml"] = new OpenApiMediaType
                                                {
                                                    Schema = new OpenApiSchema
                                                    {
                                                        Type = "array",
                                                        Items = petSchema
                                                    }
                                                }
                                            }
                                        },
                                        ["4XX"] = new OpenApiResponse
                                        {
                                            Description = "unexpected client error",
                                            Content = new Dictionary<string, OpenApiMediaType>
                                            {
                                                ["text/html"] = new OpenApiMediaType
                                                {
                                                    Schema = errorModelSchema
                                                }
                                            }
                                        },
                                        ["5XX"] = new OpenApiResponse
                                        {
                                            Description = "unexpected server error",
                                            Content = new Dictionary<string, OpenApiMediaType>
                                            {
                                                ["text/html"] = new OpenApiMediaType
                                                {
                                                    Schema = errorModelSchema
                                                }
                                            }
                                        }
                                    }
                                },
                                [OperationType.Post] = new OpenApiOperation
                                {
                                    Tags = new List<OpenApiTag>
                                    {
                                        tag1,
                                        tag2
                                    },
                                    Description = "Creates a new pet in the store.  Duplicates are allowed",
                                    OperationId = "addPet",
                                    RequestBody = new OpenApiRequestBody
                                    {
                                        Description = "Pet to add to the store",
                                        Required = true,
                                        Content = new Dictionary<string, OpenApiMediaType>
                                        {
                                            ["application/json"] = new OpenApiMediaType
                                            {
                                                Schema = newPetSchema
                                            }
                                        }
                                    },
                                    Responses = new OpenApiResponses
                                    {
                                        ["200"] = new OpenApiResponse
                                        {
                                            Description = "pet response",
                                            Content = new Dictionary<string, OpenApiMediaType>
                                            {
                                                ["application/json"] = new OpenApiMediaType
                                                {
                                                    Schema = petSchema
                                                },
                                            }
                                        },
                                        ["4XX"] = new OpenApiResponse
                                        {
                                            Description = "unexpected client error",
                                            Content = new Dictionary<string, OpenApiMediaType>
                                            {
                                                ["text/html"] = new OpenApiMediaType
                                                {
                                                    Schema = errorModelSchema
                                                }
                                            }
                                        },
                                        ["5XX"] = new OpenApiResponse
                                        {
                                            Description = "unexpected server error",
                                            Content = new Dictionary<string, OpenApiMediaType>
                                            {
                                                ["text/html"] = new OpenApiMediaType
                                                {
                                                    Schema = errorModelSchema
                                                }
                                            }
                                        }
                                    },
                                    Security = new List<OpenApiSecurityRequirement>
                                    {
                                        new OpenApiSecurityRequirement
                                        {
                                            [securityScheme1] = new List<string>(),
                                            [securityScheme2] = new List<string>
                                            {
                                                "scope1",
                                                "scope2"
                                            }
                                        }
                                    }
                                }
                            }
                        },
                        ["/pets/{id}"] = new OpenApiPathItem
                        {
                            Operations = new Dictionary<OperationType, OpenApiOperation>
                            {
                                [OperationType.Get] = new OpenApiOperation
                                {
                                    Description =
                                        "Returns a user based on a single ID, if the user does not have access to the pet",
                                    OperationId = "findPetById",
                                    Parameters = new List<OpenApiParameter>
                                    {
                                        new OpenApiParameter
                                        {
                                            Name = "id",
                                            In = ParameterLocation.Path,
                                            Description = "ID of pet to fetch",
                                            Required = true,
                                            Schema = new OpenApiSchema
                                            {
                                                Type = "integer",
                                                Format = "int64"
                                            }
                                        }
                                    },
                                    Responses = new OpenApiResponses
                                    {
                                        ["200"] = new OpenApiResponse
                                        {
                                            Description = "pet response",
                                            Content = new Dictionary<string, OpenApiMediaType>
                                            {
                                                ["application/json"] = new OpenApiMediaType
                                                {
                                                    Schema = petSchema
                                                },
                                                ["application/xml"] = new OpenApiMediaType
                                                {
                                                    Schema = petSchema
                                                }
                                            }
                                        },
                                        ["4XX"] = new OpenApiResponse
                                        {
                                            Description = "unexpected client error",
                                            Content = new Dictionary<string, OpenApiMediaType>
                                            {
                                                ["text/html"] = new OpenApiMediaType
                                                {
                                                    Schema = errorModelSchema
                                                }
                                            }
                                        },
                                        ["5XX"] = new OpenApiResponse
                                        {
                                            Description = "unexpected server error",
                                            Content = new Dictionary<string, OpenApiMediaType>
                                            {
                                                ["text/html"] = new OpenApiMediaType
                                                {
                                                    Schema = errorModelSchema
                                                }
                                            }
                                        }
                                    }
                                },
                                [OperationType.Delete] = new OpenApiOperation
                                {
                                    Description = "deletes a single pet based on the ID supplied",
                                    OperationId = "deletePet",
                                    Parameters = new List<OpenApiParameter>
                                    {
                                        new OpenApiParameter
                                        {
                                            Name = "id",
                                            In = ParameterLocation.Path,
                                            Description = "ID of pet to delete",
                                            Required = true,
                                            Schema = new OpenApiSchema
                                            {
                                                Type = "integer",
                                                Format = "int64"
                                            }
                                        }
                                    },
                                    Responses = new OpenApiResponses
                                    {
                                        ["204"] = new OpenApiResponse
                                        {
                                            Description = "pet deleted"
                                        },
                                        ["4XX"] = new OpenApiResponse
                                        {
                                            Description = "unexpected client error",
                                            Content = new Dictionary<string, OpenApiMediaType>
                                            {
                                                ["text/html"] = new OpenApiMediaType
                                                {
                                                    Schema = errorModelSchema
                                                }
                                            }
                                        },
                                        ["5XX"] = new OpenApiResponse
                                        {
                                            Description = "unexpected server error",
                                            Content = new Dictionary<string, OpenApiMediaType>
                                            {
                                                ["text/html"] = new OpenApiMediaType
                                                {
                                                    Schema = errorModelSchema
                                                }
                                            }
                                        }
                                    }
                                }
                            }
                        }
                    },
                    Components = components,
                    Tags = new List<OpenApiTag>
                    {
                        new OpenApiTag
                        {
                            Name = "tagName1",
                            Description = "tagDescription1",
                            Reference = new OpenApiReference
                            {
                                Id = "tagName1",
                                Type = ReferenceType.Tag
                            }
                        }
                    },
                    SecurityRequirements = new List<OpenApiSecurityRequirement>
                    {
                        new OpenApiSecurityRequirement
                        {
                            [securityScheme1] = new List<string>(),
                            [securityScheme2] = new List<string>
                            {
                                "scope1",
                                "scope2",
                                "scope3"
                            }
                        }
                    }
                };

                actual.Should().BeEquivalentTo(expected, options => options.Excluding(m => m.Name == "HostDocument"));
            }

            context.Should().BeEquivalentTo(
                    new OpenApiDiagnostic { SpecificationVersion = OpenApiSpecVersion.OpenApi3_0 });
        }

        [Fact]
        public void ParsePetStoreExpandedShouldSucceed()
        {
            OpenApiDiagnostic context;

            using (var stream = Resources.GetStream(Path.Combine(SampleFolderPath, "petStoreExpanded.yaml")))
            {
                var actual = new OpenApiStreamReader().Read(stream, out context);

                // TODO: Create the object in memory and compare with the one read from YAML file.
            }

            context.Should().BeEquivalentTo(
                    new OpenApiDiagnostic { SpecificationVersion = OpenApiSpecVersion.OpenApi3_0 });
        }

        [Fact]
        public void GlobalSecurityRequirementShouldReferenceSecurityScheme()
        {
            using var stream = Resources.GetStream(Path.Combine(SampleFolderPath, "securedApi.yaml"));
            var openApiDoc = new OpenApiStreamReader().Read(stream, out var diagnostic);

            var securityRequirement = openApiDoc.SecurityRequirements.First();

            Assert.Same(securityRequirement.Keys.First(), openApiDoc.Components.SecuritySchemes.First().Value);
        }

        [Fact]
        public void HeaderParameterShouldAllowExample()
        {
            using var stream = Resources.GetStream(Path.Combine(SampleFolderPath, "apiWithFullHeaderComponent.yaml"));
            var openApiDoc = new OpenApiStreamReader().Read(stream, out var diagnostic);

<<<<<<< HEAD
            var exampleHeader = openApiDoc.Components?.Headers?["example-header"];
            Assert.NotNull(exampleHeader);
            exampleHeader.Should().BeEquivalentTo(
                new OpenApiHeader()
                {
                    Description = "Test header with example",
                    Required = true,
                    Deprecated = true,
                    AllowEmptyValue = true,
                    AllowReserved = true,
                    Style = ParameterStyle.Simple,
                    Explode = true,
                    Example = new OpenApiString("99391c7e-ad88-49ec-a2ad-99ddcb1f7721"),
                    Schema = new OpenApiSchema()
                    {
                        Type = "string",
                        Format = "uuid"
                    },
                    Reference = new OpenApiReference()
                    {
                        Type = ReferenceType.Header,
                        Id = "example-header"
                    }
                });

            var examplesHeader = openApiDoc.Components?.Headers?["examples-header"];
            Assert.NotNull(examplesHeader);
            examplesHeader.Should().BeEquivalentTo(
                new OpenApiHeader()
                {
                    Description = "Test header with example",
                    Required = true,
                    Deprecated = true,
                    AllowEmptyValue = true,
                    AllowReserved = true,
                    Style = ParameterStyle.Simple,
                    Explode = true,
                    Examples = new Dictionary<string, OpenApiExample>()
                    {
                        { "uuid1", new OpenApiExample()
                            {
                                Value = new OpenApiString("99391c7e-ad88-49ec-a2ad-99ddcb1f7721")
                            }
                        },
                        { "uuid2", new OpenApiExample()
                            {
                                Value = new OpenApiString("99391c7e-ad88-49ec-a2ad-99ddcb1f7721")
                            }
=======
                var exampleHeader = openApiDoc.Components?.Headers?["example-header"];
                Assert.NotNull(exampleHeader);
                exampleHeader.Should().BeEquivalentTo(
                    new OpenApiHeader
                    {
                        Description = "Test header with example",
                        Required = true,
                        Deprecated = true,
                        AllowEmptyValue = true,
                        AllowReserved = true,
                        Style = ParameterStyle.Simple,
                        Explode = true,
                        Example = new OpenApiString("99391c7e-ad88-49ec-a2ad-99ddcb1f7721"),
                        Schema = new OpenApiSchema
                        {
                            Type = "string",
                            Format = "uuid"
                        },
                        Reference = new OpenApiReference
                        {
                            Type = ReferenceType.Header,
                            Id = "example-header"
                        }
                    });

                var examplesHeader = openApiDoc.Components?.Headers?["examples-header"];
                Assert.NotNull(examplesHeader);
                examplesHeader.Should().BeEquivalentTo(
                    new OpenApiHeader
                    {
                        Description = "Test header with example",
                        Required = true,
                        Deprecated = true,
                        AllowEmptyValue = true,
                        AllowReserved = true,
                        Style = ParameterStyle.Simple,
                        Explode = true,
                        Examples = new Dictionary<string, OpenApiExample>
                        {
                            { "uuid1", new OpenApiExample
                                {
                                    Value = new OpenApiString("99391c7e-ad88-49ec-a2ad-99ddcb1f7721")
                                }
                            },
                            { "uuid2", new OpenApiExample
                                {
                                    Value = new OpenApiString("99391c7e-ad88-49ec-a2ad-99ddcb1f7721")
                                }
                            }
                        },
                        Schema = new OpenApiSchema
                        {
                            Type = "string",
                            Format = "uuid"
                        },
                        Reference = new OpenApiReference
                        {
                            Type = ReferenceType.Header,
                            Id = "examples-header"
>>>>>>> 306dda23
                        }
                    },
                    Schema = new OpenApiSchema()
                    {
                        Type = "string",
                        Format = "uuid"
                    },
                    Reference = new OpenApiReference()
                    {
                        Type = ReferenceType.Header,
                        Id = "examples-header"
                    }
                });
        }

        [Fact]
        public void DoesNotChangeExternalReferences()
        {
            // Arrange
            using var stream = Resources.GetStream(Path.Combine(SampleFolderPath, "documentWithExternalRefs.yaml"));

            // Act
            var doc = new OpenApiStreamReader(
                new OpenApiReaderSettings { ReferenceResolution = ReferenceResolutionSetting.DoNotResolveReferences })
                .Read(stream, out var diagnostic);

            var externalRef = doc.Components.Schemas["Nested"].Properties["AnyOf"].AnyOf.First().Reference.ReferenceV3;
            var externalRef2 = doc.Components.Schemas["Nested"].Properties["AnyOf"].AnyOf.Last().Reference.ReferenceV3;

            // Assert
            Assert.Equal("file:///C:/MySchemas.json#/definitions/ArrayObject", externalRef);
            Assert.Equal("../foo/schemas.yaml#/components/schemas/Number", externalRef2);
        }

        [Fact]
        public void ParseDocumentWithReferencedSecuritySchemeWorks()
        {
            // Arrange
            using var stream = Resources.GetStream(Path.Combine(SampleFolderPath, "docWithSecuritySchemeReference.yaml"));

            // Act
            var doc = new OpenApiStreamReader(new OpenApiReaderSettings
            {
                ReferenceResolution = ReferenceResolutionSetting.ResolveLocalReferences
            }).Read(stream, out var diagnostic);

            var securityScheme = doc.Components.SecuritySchemes["OAuth2"];

            // Assert
            Assert.False(securityScheme.UnresolvedReference);
            Assert.NotNull(securityScheme.Flows);
        }
    }
}<|MERGE_RESOLUTION|>--- conflicted
+++ resolved
@@ -28,22 +28,8 @@
 
         public T Clone<T>(T element) where T : IOpenApiSerializable
         {
-            using var stream = new MemoryStream();
-            IOpenApiWriter writer;
-            var streamWriter = new FormattingStreamWriter(stream, CultureInfo.InvariantCulture);
-            writer = new OpenApiJsonWriter(streamWriter, new OpenApiJsonWriterSettings()
+            using (var stream = new MemoryStream())
             {
-<<<<<<< HEAD
-                InlineLocalReferences = true
-            });
-            element.SerializeAsV3(writer);
-            writer.Flush();
-            stream.Position = 0;
-
-            using var streamReader = new StreamReader(stream);
-            var result = streamReader.ReadToEnd();
-            return new OpenApiStringReader().ReadFragment<T>(result, OpenApiSpecVersion.OpenApi3_0, out OpenApiDiagnostic diagnostic4);
-=======
                 IOpenApiWriter writer;
                 var streamWriter = new FormattingStreamWriter(stream, CultureInfo.InvariantCulture);
                 writer = new OpenApiJsonWriter(streamWriter, new OpenApiJsonWriterSettings
@@ -60,27 +46,12 @@
                     return new OpenApiStringReader().ReadFragment<T>(result, OpenApiSpecVersion.OpenApi3_0, out OpenApiDiagnostic diagnostic4);
                 }
             }
->>>>>>> 306dda23
         }
 
         public OpenApiSecurityScheme CloneSecurityScheme(OpenApiSecurityScheme element)
         {
-            using var stream = new MemoryStream();
-            IOpenApiWriter writer;
-            var streamWriter = new FormattingStreamWriter(stream, CultureInfo.InvariantCulture);
-            writer = new OpenApiJsonWriter(streamWriter, new OpenApiJsonWriterSettings()
+            using (var stream = new MemoryStream())
             {
-<<<<<<< HEAD
-                InlineLocalReferences = true
-            });
-            element.SerializeAsV3WithoutReference(writer);
-            writer.Flush();
-            stream.Position = 0;
-
-            using var streamReader = new StreamReader(stream);
-            var result = streamReader.ReadToEnd();
-            return new OpenApiStringReader().ReadFragment<OpenApiSecurityScheme>(result, OpenApiSpecVersion.OpenApi3_0, out OpenApiDiagnostic diagnostic4);
-=======
                 IOpenApiWriter writer;
                 var streamWriter = new FormattingStreamWriter(stream, CultureInfo.InvariantCulture);
                 writer = new OpenApiJsonWriter(streamWriter, new OpenApiJsonWriterSettings
@@ -97,7 +68,6 @@
                     return new OpenApiStringReader().ReadFragment<OpenApiSecurityScheme>(result, OpenApiSpecVersion.OpenApi3_0, out OpenApiDiagnostic diagnostic4);
                 }
             }
->>>>>>> 306dda23
         }
 
 
@@ -211,94 +181,89 @@
         [Fact]
         public void ParseBasicDocumentWithMultipleServersShouldSucceed()
         {
-            using var stream = Resources.GetStream(Path.Combine(SampleFolderPath, "basicDocumentWithMultipleServers.yaml"));
-            var openApiDoc = new OpenApiStreamReader().Read(stream, out var diagnostic);
-
-<<<<<<< HEAD
-            diagnostic.Should().BeEquivalentTo(
-                new OpenApiDiagnostic() { SpecificationVersion = OpenApiSpecVersion.OpenApi3_0 });
-=======
+            using (var stream = Resources.GetStream(Path.Combine(SampleFolderPath, "basicDocumentWithMultipleServers.yaml")))
+            {
+                var openApiDoc = new OpenApiStreamReader().Read(stream, out var diagnostic);
+
                 diagnostic.Should().BeEquivalentTo(
                     new OpenApiDiagnostic { SpecificationVersion = OpenApiSpecVersion.OpenApi3_0 });
->>>>>>> 306dda23
-
-            openApiDoc.Should().BeEquivalentTo(
-                new OpenApiDocument
-                {
-                    Info = new OpenApiInfo
-                    {
-                        Title = "The API",
-                        Version = "0.9.1",
-                    },
-                    Servers =
-                    {
-                        new OpenApiServer
-                        {
-                            Url = new Uri("http://www.example.org/api").ToString(),
-                            Description = "The http endpoint"
-                        },
-                        new OpenApiServer
-                        {
-                            Url = new Uri("https://www.example.org/api").ToString(),
-                            Description = "The https endpoint"
-                        }
-                    },
-                    Paths = new OpenApiPaths()
-                });
+
+                openApiDoc.Should().BeEquivalentTo(
+                    new OpenApiDocument
+                    {
+                        Info = new OpenApiInfo
+                        {
+                            Title = "The API",
+                            Version = "0.9.1",
+                        },
+                        Servers =
+                        {
+                            new OpenApiServer
+                            {
+                                Url = new Uri("http://www.example.org/api").ToString(),
+                                Description = "The http endpoint"
+                            },
+                            new OpenApiServer
+                            {
+                                Url = new Uri("https://www.example.org/api").ToString(),
+                                Description = "The https endpoint"
+                            }
+                        },
+                        Paths = new OpenApiPaths()
+                    });
+            }
         }
 
         [Fact]
         public void ParseBrokenMinimalDocumentShouldYieldExpectedDiagnostic()
         {
-            using var stream = Resources.GetStream(Path.Combine(SampleFolderPath, "brokenMinimalDocument.yaml"));
-            var openApiDoc = new OpenApiStreamReader().Read(stream, out var diagnostic);
-
-            openApiDoc.Should().BeEquivalentTo(
-                new OpenApiDocument
-                {
-                    Info = new OpenApiInfo
-                    {
-                        Version = "0.9"
-                    },
-                    Paths = new OpenApiPaths()
-                });
-
-            diagnostic.Should().BeEquivalentTo(
-                new OpenApiDiagnostic
-                {
-                    Errors =
-                    {
-                        new OpenApiValidatorError(nameof(OpenApiInfoRules.InfoRequiredFields),"#/info/title", "The field 'title' in 'info' object is REQUIRED.")
-                    },
-                    SpecificationVersion = OpenApiSpecVersion.OpenApi3_0
-                });
+            using (var stream = Resources.GetStream(Path.Combine(SampleFolderPath, "brokenMinimalDocument.yaml")))
+            {
+                var openApiDoc = new OpenApiStreamReader().Read(stream, out var diagnostic);
+
+                openApiDoc.Should().BeEquivalentTo(
+                    new OpenApiDocument
+                    {
+                        Info = new OpenApiInfo
+                        {
+                            Version = "0.9"
+                        },
+                        Paths = new OpenApiPaths()
+                    });
+
+                diagnostic.Should().BeEquivalentTo(
+                    new OpenApiDiagnostic
+                    {
+                        Errors =
+                        {
+                            new OpenApiValidatorError(nameof(OpenApiInfoRules.InfoRequiredFields),"#/info/title", "The field 'title' in 'info' object is REQUIRED.")
+                        },
+                        SpecificationVersion = OpenApiSpecVersion.OpenApi3_0
+                    });
+            }
         }
 
         [Fact]
         public void ParseMinimalDocumentShouldSucceed()
         {
-            using var stream = Resources.GetStream(Path.Combine(SampleFolderPath, "minimalDocument.yaml"));
-            var openApiDoc = new OpenApiStreamReader().Read(stream, out var diagnostic);
-
-            openApiDoc.Should().BeEquivalentTo(
-                new OpenApiDocument
-                {
-                    Info = new OpenApiInfo
-                    {
-                        Title = "Simple Document",
-                        Version = "0.9.1"
-                    },
-                    Paths = new OpenApiPaths()
-                });
-
-<<<<<<< HEAD
-            diagnostic.Should().BeEquivalentTo(
-                new OpenApiDiagnostic() { SpecificationVersion = OpenApiSpecVersion.OpenApi3_0 });
-=======
+            using (var stream = Resources.GetStream(Path.Combine(SampleFolderPath, "minimalDocument.yaml")))
+            {
+                var openApiDoc = new OpenApiStreamReader().Read(stream, out var diagnostic);
+
+                openApiDoc.Should().BeEquivalentTo(
+                    new OpenApiDocument
+                    {
+                        Info = new OpenApiInfo
+                        {
+                            Title = "Simple Document",
+                            Version = "0.9.1"
+                        },
+                        Paths = new OpenApiPaths()
+                    });
+
                 diagnostic.Should().BeEquivalentTo(
                     new OpenApiDiagnostic { SpecificationVersion = OpenApiSpecVersion.OpenApi3_0 });
             }
->>>>>>> 306dda23
         }
 
         [Fact]
@@ -1283,70 +1248,23 @@
         [Fact]
         public void GlobalSecurityRequirementShouldReferenceSecurityScheme()
         {
-            using var stream = Resources.GetStream(Path.Combine(SampleFolderPath, "securedApi.yaml"));
-            var openApiDoc = new OpenApiStreamReader().Read(stream, out var diagnostic);
-
-            var securityRequirement = openApiDoc.SecurityRequirements.First();
-
-            Assert.Same(securityRequirement.Keys.First(), openApiDoc.Components.SecuritySchemes.First().Value);
+            using (var stream = Resources.GetStream(Path.Combine(SampleFolderPath, "securedApi.yaml")))
+            {
+                var openApiDoc = new OpenApiStreamReader().Read(stream, out var diagnostic);
+
+                var securityRequirement = openApiDoc.SecurityRequirements.First();
+
+                Assert.Same(securityRequirement.Keys.First(), openApiDoc.Components.SecuritySchemes.First().Value);
+            }
         }
 
         [Fact]
         public void HeaderParameterShouldAllowExample()
         {
-            using var stream = Resources.GetStream(Path.Combine(SampleFolderPath, "apiWithFullHeaderComponent.yaml"));
-            var openApiDoc = new OpenApiStreamReader().Read(stream, out var diagnostic);
-
-<<<<<<< HEAD
-            var exampleHeader = openApiDoc.Components?.Headers?["example-header"];
-            Assert.NotNull(exampleHeader);
-            exampleHeader.Should().BeEquivalentTo(
-                new OpenApiHeader()
-                {
-                    Description = "Test header with example",
-                    Required = true,
-                    Deprecated = true,
-                    AllowEmptyValue = true,
-                    AllowReserved = true,
-                    Style = ParameterStyle.Simple,
-                    Explode = true,
-                    Example = new OpenApiString("99391c7e-ad88-49ec-a2ad-99ddcb1f7721"),
-                    Schema = new OpenApiSchema()
-                    {
-                        Type = "string",
-                        Format = "uuid"
-                    },
-                    Reference = new OpenApiReference()
-                    {
-                        Type = ReferenceType.Header,
-                        Id = "example-header"
-                    }
-                });
-
-            var examplesHeader = openApiDoc.Components?.Headers?["examples-header"];
-            Assert.NotNull(examplesHeader);
-            examplesHeader.Should().BeEquivalentTo(
-                new OpenApiHeader()
-                {
-                    Description = "Test header with example",
-                    Required = true,
-                    Deprecated = true,
-                    AllowEmptyValue = true,
-                    AllowReserved = true,
-                    Style = ParameterStyle.Simple,
-                    Explode = true,
-                    Examples = new Dictionary<string, OpenApiExample>()
-                    {
-                        { "uuid1", new OpenApiExample()
-                            {
-                                Value = new OpenApiString("99391c7e-ad88-49ec-a2ad-99ddcb1f7721")
-                            }
-                        },
-                        { "uuid2", new OpenApiExample()
-                            {
-                                Value = new OpenApiString("99391c7e-ad88-49ec-a2ad-99ddcb1f7721")
-                            }
-=======
+            using (var stream = Resources.GetStream(Path.Combine(SampleFolderPath, "apiWithFullHeaderComponent.yaml")))
+            {
+                var openApiDoc = new OpenApiStreamReader().Read(stream, out var diagnostic);
+
                 var exampleHeader = openApiDoc.Components?.Headers?["example-header"];
                 Assert.NotNull(exampleHeader);
                 exampleHeader.Should().BeEquivalentTo(
@@ -1406,20 +1324,9 @@
                         {
                             Type = ReferenceType.Header,
                             Id = "examples-header"
->>>>>>> 306dda23
                         }
-                    },
-                    Schema = new OpenApiSchema()
-                    {
-                        Type = "string",
-                        Format = "uuid"
-                    },
-                    Reference = new OpenApiReference()
-                    {
-                        Type = ReferenceType.Header,
-                        Id = "examples-header"
-                    }
-                });
+                    });
+            }
         }
 
         [Fact]

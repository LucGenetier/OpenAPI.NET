--- conflicted
+++ resolved
@@ -1,4 +1,4 @@
-﻿// Copyright (c) Microsoft Corporation. All rights reserved.
+// Copyright (c) Microsoft Corporation. All rights reserved.
 // Licensed under the MIT license.
 
 using System;
@@ -20,11 +20,7 @@
         private static readonly OpenApiLink _linkFragment = new();
         private static readonly OpenApiHeader _headerFragment = new()
         {
-<<<<<<< HEAD
             Schema = new JsonSchemaBuilder().Build(),
-=======
-            Schema = new(),
->>>>>>> 47ed9333
             Examples = new Dictionary<string, OpenApiExample>
             {
                 { "example1", new OpenApiExample() }
@@ -32,11 +28,7 @@
         };
         private static readonly OpenApiParameter _parameterFragment = new()
         {
-<<<<<<< HEAD
             Schema = new JsonSchemaBuilder().Build(),
-=======
-            Schema = new(),
->>>>>>> 47ed9333
             Examples = new Dictionary<string, OpenApiExample>
             {
                 { "example1", new OpenApiExample() }
@@ -54,15 +46,9 @@
                 { "link1", new OpenApiLink() }
             }
         };
-<<<<<<< HEAD
         private static readonly JsonSchema _schemaFragment = new JsonSchemaBuilder().Build();
         private static readonly OpenApiSecurityScheme _securitySchemeFragment = new OpenApiSecurityScheme();
         private static readonly OpenApiTag _tagFragment = new OpenApiTag();
-=======
-        private static readonly OpenApiSchema _schemaFragment = new();
-        private static readonly OpenApiSecurityScheme _securitySchemeFragment = new();
-        private static readonly OpenApiTag _tagFragment = new();
->>>>>>> 47ed9333
 
         public static IEnumerable<object[]> ResolveReferenceCanResolveValidJsonPointersTestData =>
         new List<object[]>

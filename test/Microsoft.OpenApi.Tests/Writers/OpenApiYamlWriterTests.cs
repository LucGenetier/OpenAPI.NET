// Copyright (c) Microsoft Corporation. All rights reserved.
// Licensed under the MIT license. 

using System;
using System.Collections;
using System.Collections.Generic;
using System.Globalization;
using System.IO;
using FluentAssertions;
using Json.Schema;
using Microsoft.OpenApi.Models;
using Microsoft.OpenApi.Writers;
using Xunit;
using Xunit.Abstractions;
using Microsoft.OpenApi.Extensions;

namespace Microsoft.OpenApi.Tests.Writers
{
    [Collection("DefaultSettings")]
    public class OpenApiYamlWriterTests
    {
        private readonly ITestOutputHelper _output;

        public OpenApiYamlWriterTests(ITestOutputHelper output)
        {
            _output = output;
        }

        public static IEnumerable<object[]> WriteStringListAsYamlShouldMatchExpectedTestCases()
        {
            yield return new object[]
            {
                new[]
                {
                    "string1",
                    "string2",
                    "string3",
                    "string4",
                    "string5",
                    "string6",
                    "string7",
                    "string8"
                },
                @"- string1
- string2
- string3
- string4
- string5
- string6
- string7
- string8"
            };

            yield return new object[]
            {
                new[] {"string1", "string1", "string1", "string1"},
                @"- string1
- string1
- string1
- string1"
            };
        }

        [Theory]
        [MemberData(nameof(WriteStringListAsYamlShouldMatchExpectedTestCases))]
        public void WriteStringListAsYamlShouldMatchExpected(string[] stringValues, string expectedYaml)
        {
            // Arrange
            var outputString = new StringWriter(CultureInfo.InvariantCulture);
            var writer = new OpenApiYamlWriter(outputString);

            // Act
            writer.WriteStartArray();
            foreach (var stringValue in stringValues)
            {
                writer.WriteValue(stringValue);
            }

            writer.WriteEndArray();
            writer.Flush();

            var actualYaml = outputString.GetStringBuilder()
                .ToString()
                .MakeLineBreaksEnvironmentNeutral();

            expectedYaml = expectedYaml.MakeLineBreaksEnvironmentNeutral();

            // Assert
            actualYaml.Should().Be(expectedYaml);
        }

        public static IEnumerable<object[]> WriteMapAsYamlShouldMatchExpectedTestCasesSimple()
        {
            // Simple map
            yield return new object[]
            {
                new Dictionary<string, object>
                {
                    ["property1"] = "value1",
                    ["property2"] = "value2",
                    ["property3"] = "value3",
                    ["property4"] = "value4"
                },
                @"property1: value1
property2: value2
property3: value3
property4: value4"
            };

            // Simple map with duplicate value
            yield return new object[]
            {
                new Dictionary<string, object>
                {
                    ["property1"] = "value1",
                    ["property2"] = "value1",
                    ["property3"] = "value1",
                    ["property4"] = "value1"
                },
                @"property1: value1
property2: value1
property3: value1
property4: value1"
            };
        }

        public static IEnumerable<object[]> WriteMapAsYamlShouldMatchExpectedTestCasesComplex()
        {
            // Empty map and empty list
            yield return new object[]
            {
                new Dictionary<string, object>
                {
                    ["property1"] = new Dictionary<string, object>(),
                    ["property2"] = new List<string>(),
                    ["property3"] = new List<object>
                    {
                        new Dictionary<string, object>(),
                    },
                    ["property4"] = "value4"
                },
                @"property1: { }
property2: [ ]
property3:
  - { }
property4: value4"
            };

            // Number, boolean, and null handling
            yield return new object[]
            {
                new Dictionary<string, object>
                {
                    ["property1"] = "10.0",
                    ["property2"] = "10",
                    ["property3"] = "-5",
                    ["property4"] = 10.0M,
                    ["property5"] = 10,
                    ["property6"] = -5,
                    ["property7"] = true,
                    ["property8"] = "true",
                    ["property9"] = null,
                    ["property10"] = "null",
                    ["property11"] = "",
                },
                @"property1: '10.0'
property2: '10'
property3: '-5'
property4: 10.0
property5: 10
property6: -5
property7: true
property8: 'true'
property9: 
property10: 'null'
property11: ''"
            };

            // DateTime
            yield return new object[]
            {
                new Dictionary<string, object>
                {
                    ["property1"] = new DateTime(1970, 01, 01),
                    ["property2"] = new DateTimeOffset(new DateTime(1970, 01, 01), TimeSpan.FromHours(3)),
                    ["property3"] = new DateTime(2018, 04, 03),
                },
                @"property1: '1970-01-01T00:00:00.0000000'
property2: '1970-01-01T00:00:00.0000000+03:00'
property3: '2018-04-03T00:00:00.0000000'"
            };

            // Nested map
            yield return new object[]
            {
                new Dictionary<string, object>
                {
                    ["property1"] = new Dictionary<string, object>
                    {
                        ["innerProperty1"] = "innerValue1"
                    },
                    ["property2"] = "value2",
                    ["property3"] = new Dictionary<string, object>
                    {
                        ["innerProperty3"] = "innerValue3"
                    },
                    ["property4"] = "value4"
                },
                @"property1:
  innerProperty1: innerValue1
property2: value2
property3:
  innerProperty3: innerValue3
property4: value4"
            };

            // Nested map and list
            yield return new object[]
            {
                new Dictionary<string, object>
                {
                    ["property1"] = new Dictionary<string, object>(),
                    ["property2"] = new List<string>(),
                    ["property3"] = new List<object>
                    {
                        new Dictionary<string, object>(),
                        "string1",
                        new Dictionary<string, object>
                        {
                            ["innerProperty1"] = new List<object>(),
                            ["innerProperty2"] = "string2",
                            ["innerProperty3"] = new List<object>
                            {
                                new List<string>
                                {
                                    "string3"
                                }
                            }
                        }
                    },
                    ["property4"] = "value4"
                },
                @"property1: { }
property2: [ ]
property3:
  - { }
  - string1
  - innerProperty1: [ ]
    innerProperty2: string2
    innerProperty3:
      - 
        - string3
property4: value4"
            };
        }

        private void WriteValueRecursive(OpenApiYamlWriter writer, object value)
        {
            if (value == null
                || value.GetType().IsPrimitive
                || value is decimal
                || value is string
                || value is DateTimeOffset
                || value is DateTime)
            {
                writer.WriteValue(value);
            }
            else if (value.GetType().IsGenericType &&
                (typeof(IDictionary<,>).IsAssignableFrom(value.GetType().GetGenericTypeDefinition()) ||
                    typeof(Dictionary<,>).IsAssignableFrom(value.GetType().GetGenericTypeDefinition())))
            {
                writer.WriteStartObject();
                foreach (var elementValue in (dynamic)(value))
                {
                    writer.WritePropertyName(elementValue.Key);
                    WriteValueRecursive(writer, elementValue.Value);
                }

                writer.WriteEndObject();
            }
            else if (typeof(IEnumerable).IsAssignableFrom(value.GetType()))
            {
                writer.WriteStartArray();
                foreach (var elementValue in (IEnumerable)value)
                {
                    WriteValueRecursive(writer, elementValue);
                }

                writer.WriteEndArray();
            }
        }

        [Theory]
        [MemberData(nameof(WriteMapAsYamlShouldMatchExpectedTestCasesSimple))]
        [MemberData(nameof(WriteMapAsYamlShouldMatchExpectedTestCasesComplex))]
        public void WriteMapAsYamlShouldMatchExpected(IDictionary<string, object> inputMap, string expectedYaml)
        {
            // Arrange
            var outputString = new StringWriter(CultureInfo.InvariantCulture);
            var writer = new OpenApiYamlWriter(outputString);

            // Act
            WriteValueRecursive(writer, inputMap);
            var actualYaml = outputString.ToString();

            // Assert
            actualYaml = actualYaml.MakeLineBreaksEnvironmentNeutral();
            expectedYaml = expectedYaml.MakeLineBreaksEnvironmentNeutral();
            actualYaml.Should().Be(expectedYaml);
        }

        public static IEnumerable<object[]> WriteDateTimeAsJsonTestCases()
        {
            yield return new object[]
            {
                new DateTimeOffset(2018, 1, 1, 10, 20, 30, TimeSpan.Zero)
            };

            yield return new object[]
            {
                new DateTimeOffset(2018, 1, 1, 10, 20, 30, 100, TimeSpan.FromHours(14))
            };

            yield return new object[]
            {
                DateTimeOffset.UtcNow + TimeSpan.FromDays(4)
            };

            yield return new object[]
            {
                DateTime.UtcNow + TimeSpan.FromDays(4)
            };
        }

        [Theory]
        [MemberData(nameof(WriteDateTimeAsJsonTestCases))]
        public void WriteDateTimeAsJsonShouldMatchExpected(DateTimeOffset dateTimeOffset)
        {
            // Arrange
            var outputString = new StringWriter(CultureInfo.InvariantCulture);
            var writer = new OpenApiYamlWriter(outputString);

            // Act
            writer.WriteValue(dateTimeOffset);

            var writtenString = outputString.GetStringBuilder().ToString();
            var expectedString = " '" + dateTimeOffset.ToString("o") + "'";

            // Assert
            writtenString.Should().Be(expectedString);
        }

        [Fact]

        public void WriteInlineSchema()
        {
            // Arrange
            var doc = CreateDocWithSimpleSchemaToInline();

            var expected =
@"openapi: 3.0.1
info:
  title: Demo
  version: 1.0.0
paths:
  /:
    get:
      responses:
        '200':
          description: OK
          content:
            application/json:
              schema:
                type: object
components: { }";

            var outputString = new StringWriter(CultureInfo.InvariantCulture);
            var writer = new OpenApiYamlWriter(outputString, new OpenApiWriterSettings { InlineLocalReferences = true });

            // Act
            doc.SerializeAsV3(writer);
            var actual = outputString.GetStringBuilder().ToString();

            // Assert
            actual = actual.MakeLineBreaksEnvironmentNeutral();
            expected = expected.MakeLineBreaksEnvironmentNeutral();
            actual.Should().BeEquivalentTo(expected);
            Assert.Equal(expected, actual);
        }



        [Fact]
        public void WriteInlineSchemaV2()
        {
            var doc = CreateDocWithSimpleSchemaToInline();

            var expected =
@"swagger: '2.0'
info:
  title: Demo
  version: 1.0.0
paths:
  /:
    get:
      produces:
        - application/json
      responses:
        '200':
          description: OK
          schema:
            type: object";

            var outputString = new StringWriter(CultureInfo.InvariantCulture);
            var writer = new OpenApiYamlWriter(outputString, new OpenApiWriterSettings { InlineLocalReferences = true });

            // Act
            doc.SerializeAsV2(writer);
            var actual = outputString.GetStringBuilder().ToString();

            // Assert
            actual = actual.MakeLineBreaksEnvironmentNeutral();
            expected = expected.MakeLineBreaksEnvironmentNeutral();
            Assert.Equal(expected, actual);
        }

        private static OpenApiDocument CreateDocWithSimpleSchemaToInline()
        {
            // Arrange

            var thingSchema = new JsonSchemaBuilder().Type(SchemaValueType.Object).Ref("#/components/schemas/thing").Build();

            var doc = new OpenApiDocument()
            {
                Info = new OpenApiInfo()
                {
                    Title = "Demo",
                    Version = "1.0.0"
                },
                Paths = new OpenApiPaths()
                {
                    ["/"] = new OpenApiPathItem
                    {
                        Operations = {
                            [OperationType.Get] = new OpenApiOperation() {
                                Responses = {
                                    ["200"] = new OpenApiResponse {
                                        Description = "OK",
                                        Content = {
                                             ["application/json"] = new OpenApiMediaType() {
                                                     Schema = thingSchema
                                             }
                                        }
                                    }
                                }
                            }
                        }
                    }
                },
                Components = new OpenApiComponents
                {
                    Schemas = {
                        ["thing"] = thingSchema}
                }
            };

            return doc;
        }
<<<<<<< HEAD

        [Fact]

        public void WriteInlineRecursiveSchema()
        {
            // Arrange
            var doc = CreateDocWithRecursiveSchemaReference();

            var expected =
@"openapi: 3.0.1
info:
  title: Demo
  version: 1.0.0
paths:
  /:
    get:
      responses:
        '200':
          description: OK
          content:
            application/json:
              schema:
                type: object
                properties:
                  children:
                    $ref: '#/components/schemas/thing'
                  related:
                    type: integer
components:
  schemas:
    thing:
      type: object
      properties:
        children:
          type: object
          properties:
            children:
              $ref: '#/components/schemas/thing'
            related:
              type: integer
        related:
          type: integer";
            // Component schemas that are there due to cycles are still inlined because the items they reference may not exist in the components because they don't have cycles.

            var outputString = new StringWriter(CultureInfo.InvariantCulture);
            var writer = new OpenApiYamlWriter(outputString, new OpenApiWriterSettings { InlineLocalReferences = true });

            // Act
            doc.SerializeAsV3(writer);
            var actual = outputString.GetStringBuilder().ToString();

            // Assert
            actual = actual.MakeLineBreaksEnvironmentNeutral();
            expected = expected.MakeLineBreaksEnvironmentNeutral();
            actual.Should().BeEquivalentTo(expected);
            Assert.Equal(expected, actual);
        }

        private static OpenApiDocument CreateDocWithRecursiveSchemaReference()
        {
            var thingSchema = new JsonSchemaBuilder().Type(SchemaValueType.Object)
                .Ref("#/definitions/thing");
            
            var childrenDictionary = new Dictionary<string, JsonSchema> { { "children", thingSchema.Build() } };
            
            var relatedSchema = new JsonSchemaBuilder().Type(SchemaValueType.Integer);
            thingSchema.Properties(("related", relatedSchema.Build()));           
            thingSchema = thingSchema.AddProperties(childrenDictionary);
            thingSchema = thingSchema.UpdateProperties("children", thingSchema.Build());

            var doc = new OpenApiDocument()
            {
                Info = new OpenApiInfo()
                {
                    Title = "Demo",
                    Version = "1.0.0"
                },
                Paths = new OpenApiPaths()
                {
                    ["/"] = new OpenApiPathItem
                    {
                        Operations = {
                            [OperationType.Get] = new OpenApiOperation() {
                                Responses = {
                                    ["200"] = new OpenApiResponse {
                                        Description = "OK",
                                        Content = {
                                             ["application/json"] = new OpenApiMediaType() {
                                                     Schema = thingSchema
                                             }
                                        }
                                    }
                                }
                            }
                        }
                    }
                },
                Components = new OpenApiComponents
                {
                    Schemas = {
                        ["thing"] = thingSchema}
                }
            };
            
            return doc;
        }

        [Fact]
        public void WriteInlineRecursiveSchemav2()
        {
            // Arrange
            var doc = CreateDocWithRecursiveSchemaReference();

            var expected =
@"swagger: '2.0'
info:
  title: Demo
  version: 1.0.0
paths:
  /:
    get:
      produces:
        - application/json
      responses:
        '200':
          description: OK
          schema:
            type: object
            properties:
              children:
                $ref: '#/definitions/thing'
              related:
                type: integer
definitions:
  thing:
    type: object
    properties:
      children:
        type: object
        properties:
          children:
            $ref: '#/definitions/thing'
          related:
            type: integer
      related:
        type: integer";
            // Component schemas that are there due to cycles are still inlined because the items they reference may not exist in the components because they don't have cycles.

            var outputString = new StringWriter(CultureInfo.InvariantCulture);
            var writer = new OpenApiYamlWriter(outputString, new OpenApiWriterSettings { InlineLocalReferences = true });

            // Act
            doc.SerializeAsV2(writer);
            var actual = outputString.GetStringBuilder().ToString();

            // Assert
            actual = actual.MakeLineBreaksEnvironmentNeutral();
            expected = expected.MakeLineBreaksEnvironmentNeutral();
            actual.Should().BeEquivalentTo(expected);
            Assert.Equal(expected, actual);
        }

=======
>>>>>>> 2b21a91f
    }
}<|MERGE_RESOLUTION|>--- conflicted
+++ resolved
@@ -466,170 +466,5 @@
 
             return doc;
         }
-<<<<<<< HEAD
-
-        [Fact]
-
-        public void WriteInlineRecursiveSchema()
-        {
-            // Arrange
-            var doc = CreateDocWithRecursiveSchemaReference();
-
-            var expected =
-@"openapi: 3.0.1
-info:
-  title: Demo
-  version: 1.0.0
-paths:
-  /:
-    get:
-      responses:
-        '200':
-          description: OK
-          content:
-            application/json:
-              schema:
-                type: object
-                properties:
-                  children:
-                    $ref: '#/components/schemas/thing'
-                  related:
-                    type: integer
-components:
-  schemas:
-    thing:
-      type: object
-      properties:
-        children:
-          type: object
-          properties:
-            children:
-              $ref: '#/components/schemas/thing'
-            related:
-              type: integer
-        related:
-          type: integer";
-            // Component schemas that are there due to cycles are still inlined because the items they reference may not exist in the components because they don't have cycles.
-
-            var outputString = new StringWriter(CultureInfo.InvariantCulture);
-            var writer = new OpenApiYamlWriter(outputString, new OpenApiWriterSettings { InlineLocalReferences = true });
-
-            // Act
-            doc.SerializeAsV3(writer);
-            var actual = outputString.GetStringBuilder().ToString();
-
-            // Assert
-            actual = actual.MakeLineBreaksEnvironmentNeutral();
-            expected = expected.MakeLineBreaksEnvironmentNeutral();
-            actual.Should().BeEquivalentTo(expected);
-            Assert.Equal(expected, actual);
-        }
-
-        private static OpenApiDocument CreateDocWithRecursiveSchemaReference()
-        {
-            var thingSchema = new JsonSchemaBuilder().Type(SchemaValueType.Object)
-                .Ref("#/definitions/thing");
-            
-            var childrenDictionary = new Dictionary<string, JsonSchema> { { "children", thingSchema.Build() } };
-            
-            var relatedSchema = new JsonSchemaBuilder().Type(SchemaValueType.Integer);
-            thingSchema.Properties(("related", relatedSchema.Build()));           
-            thingSchema = thingSchema.AddProperties(childrenDictionary);
-            thingSchema = thingSchema.UpdateProperties("children", thingSchema.Build());
-
-            var doc = new OpenApiDocument()
-            {
-                Info = new OpenApiInfo()
-                {
-                    Title = "Demo",
-                    Version = "1.0.0"
-                },
-                Paths = new OpenApiPaths()
-                {
-                    ["/"] = new OpenApiPathItem
-                    {
-                        Operations = {
-                            [OperationType.Get] = new OpenApiOperation() {
-                                Responses = {
-                                    ["200"] = new OpenApiResponse {
-                                        Description = "OK",
-                                        Content = {
-                                             ["application/json"] = new OpenApiMediaType() {
-                                                     Schema = thingSchema
-                                             }
-                                        }
-                                    }
-                                }
-                            }
-                        }
-                    }
-                },
-                Components = new OpenApiComponents
-                {
-                    Schemas = {
-                        ["thing"] = thingSchema}
-                }
-            };
-            
-            return doc;
-        }
-
-        [Fact]
-        public void WriteInlineRecursiveSchemav2()
-        {
-            // Arrange
-            var doc = CreateDocWithRecursiveSchemaReference();
-
-            var expected =
-@"swagger: '2.0'
-info:
-  title: Demo
-  version: 1.0.0
-paths:
-  /:
-    get:
-      produces:
-        - application/json
-      responses:
-        '200':
-          description: OK
-          schema:
-            type: object
-            properties:
-              children:
-                $ref: '#/definitions/thing'
-              related:
-                type: integer
-definitions:
-  thing:
-    type: object
-    properties:
-      children:
-        type: object
-        properties:
-          children:
-            $ref: '#/definitions/thing'
-          related:
-            type: integer
-      related:
-        type: integer";
-            // Component schemas that are there due to cycles are still inlined because the items they reference may not exist in the components because they don't have cycles.
-
-            var outputString = new StringWriter(CultureInfo.InvariantCulture);
-            var writer = new OpenApiYamlWriter(outputString, new OpenApiWriterSettings { InlineLocalReferences = true });
-
-            // Act
-            doc.SerializeAsV2(writer);
-            var actual = outputString.GetStringBuilder().ToString();
-
-            // Assert
-            actual = actual.MakeLineBreaksEnvironmentNeutral();
-            expected = expected.MakeLineBreaksEnvironmentNeutral();
-            actual.Should().BeEquivalentTo(expected);
-            Assert.Equal(expected, actual);
-        }
-
-=======
->>>>>>> 2b21a91f
     }
 }
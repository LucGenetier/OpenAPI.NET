--- conflicted
+++ resolved
@@ -1,4 +1,4 @@
-﻿// Copyright (c) Microsoft Corporation. All rights reserved.
+// Copyright (c) Microsoft Corporation. All rights reserved.
 // Licensed under the MIT license.
 
 using System.Collections.Generic;
@@ -31,10 +31,6 @@
             Description = "description1",
             Type = SecuritySchemeType.Http,
             Scheme = OpenApiConstants.Basic
-<<<<<<< HEAD
-
-=======
->>>>>>> 47ed9333
         };
 
         public static OpenApiSecurityScheme HttpBearerSecurityScheme = new()

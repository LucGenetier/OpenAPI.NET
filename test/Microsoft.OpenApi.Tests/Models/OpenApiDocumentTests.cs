--- conflicted
+++ resolved
@@ -1358,7 +1358,58 @@
         }
 
         [Fact]
-<<<<<<< HEAD
+        public void SerializeV2DocumentWithNonArraySchemaTypeDoesNotWriteOutCollectionFormat()
+        {
+            // Arrange
+            var expected = @"swagger: '2.0'
+info: { }
+paths:
+  /foo:
+    get:
+      parameters:
+        - in: query
+          type: string
+      responses: { }";
+
+            var doc = new OpenApiDocument
+            {
+                Info = new OpenApiInfo(),
+                Paths = new OpenApiPaths
+                {                    
+                    ["/foo"] = new OpenApiPathItem
+                    {
+                        Operations = new Dictionary<OperationType, OpenApiOperation> 
+                        {
+                            [OperationType.Get] = new OpenApiOperation
+                            {
+                                Parameters = new List<OpenApiParameter>
+                                {
+                                    new OpenApiParameter
+                                    {
+                                        In = ParameterLocation.Query,
+                                        Schema = new OpenApiSchema
+                                        {
+                                            Type = "string"
+                                        }
+                                    }
+                                },
+                                Responses = new OpenApiResponses()
+                            }
+                        }
+                    }
+                }
+            };
+            
+            // Act
+            var actual = doc.SerializeAsYaml(OpenApiSpecVersion.OpenApi2_0);
+
+            // Assert
+            actual = actual.MakeLineBreaksEnvironmentNeutral();
+            expected = expected.MakeLineBreaksEnvironmentNeutral();
+            actual.Should().Be(expected);
+        }
+        
+        [Fact]
         public void SerializeV2DocumentWithStyleAsNullDoesNotWriteOutStyleValue()
         {
             // Arrange
@@ -1366,18 +1417,10 @@
 info:
   title: magic style
   version: 1.0.0
-=======
-        public void SerializeV2DocumentWithNonArraySchemaTypeDoesNotWriteOutCollectionFormat()
-        {
-            // Arrange
-            var expected = @"swagger: '2.0'
-info: { }
->>>>>>> ef5bcf6b
 paths:
   /foo:
     get:
       parameters:
-<<<<<<< HEAD
         - name: id
           in: query
           schema:
@@ -1404,20 +1447,6 @@
                     ["/foo"] = new OpenApiPathItem
                     {
                         Operations = new Dictionary<OperationType, OpenApiOperation>
-=======
-        - in: query
-          type: string
-      responses: { }";
-
-            var doc = new OpenApiDocument
-            {
-                Info = new OpenApiInfo(),
-                Paths = new OpenApiPaths
-                {                    
-                    ["/foo"] = new OpenApiPathItem
-                    {
-                        Operations = new Dictionary<OperationType, OpenApiOperation> 
->>>>>>> ef5bcf6b
                         {
                             [OperationType.Get] = new OpenApiOperation
                             {
@@ -1425,7 +1454,6 @@
                                 {
                                     new OpenApiParameter
                                     {
-<<<<<<< HEAD
                                         Name = "id",
                                         In = ParameterLocation.Query,
                                         Schema = new OpenApiSchema
@@ -1463,29 +1491,11 @@
 
             // Act
             var actual = doc.SerializeAsYaml(OpenApiSpecVersion.OpenApi3_0);
-=======
-                                        In = ParameterLocation.Query,
-                                        Schema = new OpenApiSchema
-                                        {
-                                            Type = "string"
-                                        }
-                                    }
-                                },
-                                Responses = new OpenApiResponses()
-                            }
-                        }
-                    }
-                }
-            };
-            
-            // Act
-            var actual = doc.SerializeAsYaml(OpenApiSpecVersion.OpenApi2_0);
->>>>>>> ef5bcf6b
 
             // Assert
             actual = actual.MakeLineBreaksEnvironmentNeutral();
             expected = expected.MakeLineBreaksEnvironmentNeutral();
             actual.Should().Be(expected);
-        }
+        } 
     }
 }
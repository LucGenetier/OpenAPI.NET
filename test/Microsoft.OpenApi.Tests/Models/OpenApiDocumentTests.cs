--- conflicted
+++ resolved
@@ -1,4 +1,4 @@
-﻿// Copyright (c) Microsoft Corporation. All rights reserved.
+// Copyright (c) Microsoft Corporation. All rights reserved.
 // Licensed under the MIT license. 
 
 using System;
@@ -1485,7 +1485,95 @@
             expected = expected.MakeLineBreaksEnvironmentNeutral();
             actual.Should().Be(expected);
         }
-<<<<<<< HEAD
+        
+        [Fact]
+        public void SerializeV2DocumentWithStyleAsNullDoesNotWriteOutStyleValue()
+        {
+            // Arrange
+            var expected = @"openapi: 3.0.1
+info:
+  title: magic style
+  version: 1.0.0
+paths:
+  /foo:
+    get:
+      parameters:
+        - name: id
+          in: query
+          schema:
+            type: object
+            additionalProperties:
+              type: integer
+      responses:
+        '200':
+          description: foo
+          content:
+            text/plain:
+              schema:
+                type: string";
+
+            var doc = new OpenApiDocument
+            {
+                Info = new OpenApiInfo
+                {
+                    Title = "magic style",
+                    Version = "1.0.0"
+                },
+                Paths = new OpenApiPaths
+                {
+                    ["/foo"] = new OpenApiPathItem
+                    {
+                        Operations = new Dictionary<OperationType, OpenApiOperation>
+                        {
+                            [OperationType.Get] = new OpenApiOperation
+                            {
+                                Parameters = new List<OpenApiParameter>
+                                {
+                                    new OpenApiParameter
+                                    {
+                                        Name = "id",
+                                        In = ParameterLocation.Query,
+                                        Schema = new OpenApiSchema
+                                        {
+                                            Type = "object",
+                                            AdditionalProperties = new OpenApiSchema
+                                            {
+                                                Type = "integer"
+                                            }
+                                        }
+                                    }
+                                },
+                                Responses = new OpenApiResponses
+                                {
+                                    ["200"] = new OpenApiResponse
+                                    {
+                                        Description = "foo",
+                                        Content = new Dictionary<string, OpenApiMediaType>
+                                        {
+                                            ["text/plain"] = new OpenApiMediaType
+                                            {
+                                                Schema = new OpenApiSchema
+                                                {
+                                                    Type = "string"
+                                                }
+                                            }
+                                        }
+                                    }
+                                }
+                            }
+                        }
+                    }
+                }
+            };
+
+            // Act
+            var actual = doc.SerializeAsYaml(OpenApiSpecVersion.OpenApi3_0);
+
+            // Assert
+            actual = actual.MakeLineBreaksEnvironmentNeutral();
+            expected = expected.MakeLineBreaksEnvironmentNeutral();
+            actual.Should().Be(expected);
+        } 
 
         [Theory]
         [InlineData(true)]
@@ -1554,40 +1642,10 @@
         public void SerializeDocumentWithRootJsonSchemaDialectPropertyWorks()
         {
             // Arrange
-=======
-        
-        [Fact]
-        public void SerializeV2DocumentWithStyleAsNullDoesNotWriteOutStyleValue()
-        {
-            // Arrange
-            var expected = @"openapi: 3.0.1
-info:
-  title: magic style
-  version: 1.0.0
-paths:
-  /foo:
-    get:
-      parameters:
-        - name: id
-          in: query
-          schema:
-            type: object
-            additionalProperties:
-              type: integer
-      responses:
-        '200':
-          description: foo
-          content:
-            text/plain:
-              schema:
-                type: string";
-
->>>>>>> cec201b5
             var doc = new OpenApiDocument
             {
                 Info = new OpenApiInfo
                 {
-<<<<<<< HEAD
                     Title = "JsonSchemaDialectTest",
                     Version = "1.0.0"
                 },
@@ -1607,65 +1665,5 @@
             // Assert
             Assert.Equal(expected.MakeLineBreaksEnvironmentNeutral(), actual.MakeLineBreaksEnvironmentNeutral());
         }
-=======
-                    Title = "magic style",
-                    Version = "1.0.0"
-                },
-                Paths = new OpenApiPaths
-                {
-                    ["/foo"] = new OpenApiPathItem
-                    {
-                        Operations = new Dictionary<OperationType, OpenApiOperation>
-                        {
-                            [OperationType.Get] = new OpenApiOperation
-                            {
-                                Parameters = new List<OpenApiParameter>
-                                {
-                                    new OpenApiParameter
-                                    {
-                                        Name = "id",
-                                        In = ParameterLocation.Query,
-                                        Schema = new OpenApiSchema
-                                        {
-                                            Type = "object",
-                                            AdditionalProperties = new OpenApiSchema
-                                            {
-                                                Type = "integer"
-                                            }
-                                        }
-                                    }
-                                },
-                                Responses = new OpenApiResponses
-                                {
-                                    ["200"] = new OpenApiResponse
-                                    {
-                                        Description = "foo",
-                                        Content = new Dictionary<string, OpenApiMediaType>
-                                        {
-                                            ["text/plain"] = new OpenApiMediaType
-                                            {
-                                                Schema = new OpenApiSchema
-                                                {
-                                                    Type = "string"
-                                                }
-                                            }
-                                        }
-                                    }
-                                }
-                            }
-                        }
-                    }
-                }
-            };
-
-            // Act
-            var actual = doc.SerializeAsYaml(OpenApiSpecVersion.OpenApi3_0);
-
-            // Assert
-            actual = actual.MakeLineBreaksEnvironmentNeutral();
-            expected = expected.MakeLineBreaksEnvironmentNeutral();
-            actual.Should().Be(expected);
-        } 
->>>>>>> cec201b5
     }
 }
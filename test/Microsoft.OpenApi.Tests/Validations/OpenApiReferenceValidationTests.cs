--- conflicted
+++ resolved
@@ -1,12 +1,9 @@
-﻿// Copyright (c) Microsoft Corporation. All rights reserved.
+// Copyright (c) Microsoft Corporation. All rights reserved.
 // Licensed under the MIT license. 
 
 using System.Collections.Generic;
 using System.Linq;
-<<<<<<< HEAD
 using Json.Schema;
-=======
->>>>>>> 159138c5
 using Microsoft.OpenApi.Extensions;
 using Microsoft.OpenApi.Interfaces;
 using Microsoft.OpenApi.Models;
@@ -60,18 +57,9 @@
             };
 
             // Act
-<<<<<<< HEAD
             var errors = document.Validate(new ValidationRuleSet() /*{ new AlwaysFailRule<JsonSchema>() }*/);
-=======
-            var rules = new Dictionary<string, IList<ValidationRule>>()
-            {
-                { typeof(OpenApiSchema).Name,
-                    new List<ValidationRule>() { new AlwaysFailRule<OpenApiSchema>() }
-                }
-            };
 
             var errors = document.Validate(new ValidationRuleSet(rules));
->>>>>>> 159138c5
 
 
             // Assert
@@ -93,20 +81,10 @@
                 }
             };
 
-<<<<<<< HEAD
             // Act
             var errors = document.Validate(new ValidationRuleSet() /*{ new AlwaysFailRule<JsonSchema>() }*/);
-=======
-            // Act            
-            var rules = new Dictionary<string, IList<ValidationRule>>()
-            {
-                { typeof(AlwaysFailRule<OpenApiSchema>).Name,
-                    new List<ValidationRule>() { new AlwaysFailRule<OpenApiSchema>() }
-                }
-            };
 
             var errors = document.Validate(new ValidationRuleSet(rules));
->>>>>>> 159138c5
 
             // Assert
             Assert.True(errors.Count() == 0);
@@ -148,18 +126,9 @@
             };
 
             // Act
-<<<<<<< HEAD
             var errors = document.Validate(new ValidationRuleSet() /*{ new AlwaysFailRule<JsonSchema>() }*/);
-=======
-            var rules = new Dictionary<string, IList<ValidationRule>>()
-            {
-                { typeof(AlwaysFailRule<OpenApiSchema>).Name,
-                    new List<ValidationRule>() { new AlwaysFailRule<OpenApiSchema>() }
-                }
-            };
 
             var errors = document.Validate(new ValidationRuleSet(rules));
->>>>>>> 159138c5
 
             // Assert
             Assert.True(errors.Count() == 0);

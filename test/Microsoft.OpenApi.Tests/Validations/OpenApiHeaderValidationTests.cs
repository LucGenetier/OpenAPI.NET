--- conflicted
+++ resolved
@@ -1,4 +1,4 @@
-﻿// Copyright (c) Microsoft Corporation. All rights reserved.
+// Copyright (c) Microsoft Corporation. All rights reserved.
 // Licensed under the MIT license.
 
 using System.Collections.Generic;
@@ -24,16 +24,8 @@
             var header = new OpenApiHeader
             {
                 Required = true,
-<<<<<<< HEAD
                 Example = new OpenApiAny(55),
                 Schema = new JsonSchemaBuilder().Type(SchemaValueType.String)
-=======
-                Example = new OpenApiInteger(55),
-                Schema = new()
-                {
-                    Type = "string",
-                }
->>>>>>> 47ed9333
             };
 
             // Act
@@ -66,7 +58,6 @@
             var header = new OpenApiHeader
             {
                 Required = true,
-<<<<<<< HEAD
                 Schema = new JsonSchemaBuilder()
                 .Type(SchemaValueType.Object)
                 .AdditionalProperties(
@@ -74,16 +65,6 @@
                     .Type(SchemaValueType.Integer)
                     .Build())
                 .Build(),
-=======
-                Schema = new()
-                {
-                    Type = "object",
-                    AdditionalProperties = new()
-                    {
-                        Type = "integer",
-                    }
-                },
->>>>>>> 47ed9333
                 Examples =
                     {
                         ["example0"] = new()
@@ -92,42 +73,21 @@
                         },
                         ["example1"] = new()
                         {
-<<<<<<< HEAD
                            Value = new OpenApiAny(new JsonObject()
                             {
                                 ["x"] = 2,
                                 ["y"] = "20",
                                 ["z"] = "200"
                             })
-=======
-                           Value = new OpenApiObject
-                           {
-                                ["x"] = new OpenApiInteger(2),
-                                ["y"] = new OpenApiString("20"),
-                                ["z"] = new OpenApiString("200")
-                            }
->>>>>>> 47ed9333
                         },
                         ["example2"] = new()
                         {
-<<<<<<< HEAD
                             Value =new OpenApiAny(
                             new JsonArray(){3})
-=======
-                            Value =
-                            new OpenApiArray
-                            {
-                                new OpenApiInteger(3)
-                            }
->>>>>>> 47ed9333
                         },
                         ["example3"] = new()
                         {
-<<<<<<< HEAD
                             Value = new OpenApiAny(new JsonObject()
-=======
-                            Value = new OpenApiObject
->>>>>>> 47ed9333
                             {
                                 ["x"] = 4,
                                 ["y"] = 40

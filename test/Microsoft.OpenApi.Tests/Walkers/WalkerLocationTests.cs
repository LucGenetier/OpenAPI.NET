--- conflicted
+++ resolved
@@ -1,4 +1,4 @@
-﻿// Copyright (c) Microsoft Corporation. All rights reserved.
+// Copyright (c) Microsoft Corporation. All rights reserved.
 // Licensed under the MIT license.
 
 using System.Collections.Generic;
@@ -81,14 +81,7 @@
                                 {
                                     ["application/json"] = new()
                                     {
-<<<<<<< HEAD
                                         Schema = new JsonSchemaBuilder().Type(SchemaValueType.String).Build()
-=======
-                                        Schema = new()
-                                        {
-                                            Type = "string"
-                                        }
->>>>>>> 47ed9333
                                     }
                                 }
                             }
@@ -122,20 +115,9 @@
         [Fact]
         public void WalkDOMWithCycles()
         {
-<<<<<<< HEAD
             var loopySchema = new JsonSchemaBuilder()
                                 .Type(SchemaValueType.Object)
                                 .Properties(("name", new JsonSchemaBuilder().Type(SchemaValueType.String)));
-=======
-            var loopySchema = new OpenApiSchema
-            {
-                Type = "object",
-                Properties = new Dictionary<string, OpenApiSchema>
-                {
-                    ["name"] = new() { Type = "string" }
-                }
-            };
->>>>>>> 47ed9333
 
             loopySchema.Properties(("parent", loopySchema));
 
@@ -172,36 +154,11 @@
         [Fact]
         public void LocateReferences()
         {
-<<<<<<< HEAD
 
             var baseSchema = new JsonSchemaBuilder().Ref("base").Build();
 
             var derivedSchema = new JsonSchemaBuilder().AnyOf(baseSchema).Ref("derived").Build();
             var testHeader = new OpenApiHeader()
-=======
-            var baseSchema = new OpenApiSchema
-            {
-                Reference = new()
-                {
-                    Id = "base",
-                    Type = ReferenceType.Schema
-                },
-                UnresolvedReference = false
-            };
-
-            var derivedSchema = new OpenApiSchema
-            {
-                AnyOf = new List<OpenApiSchema> { baseSchema },
-                Reference = new()
-                {
-                    Id = "derived",
-                    Type = ReferenceType.Schema
-                },
-                UnresolvedReference = false
-            };
-
-            var testHeader = new OpenApiHeader
->>>>>>> 47ed9333
             {
                 Schema = derivedSchema,
                 Reference = new()
@@ -245,11 +202,7 @@
                 },
                 Components = new()
                 {
-<<<<<<< HEAD
                     Schemas = new Dictionary<string, JsonSchema>()
-=======
-                    Schemas = new Dictionary<string, OpenApiSchema>
->>>>>>> 47ed9333
                     {
                         ["derived"] = derivedSchema,
                         ["base"] = baseSchema,

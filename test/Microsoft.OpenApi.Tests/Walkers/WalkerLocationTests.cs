--- conflicted
+++ resolved
@@ -233,14 +233,10 @@
             locator.Locations.Where(l => l.StartsWith("referenceAt:")).Should().BeEquivalentTo(new List<string> {
                 "referenceAt: #/paths/~1/get/responses/200/content/application~1json/schema",
                 "referenceAt: #/paths/~1/get/responses/200/headers/test-header",
-<<<<<<< HEAD
                 "referenceAt: #/components/schemas/derived",
                 "referenceAt: #/components/schemas/derived/anyOf",
                 "referenceAt: #/components/schemas/base",
-=======
-                "referenceAt: #/components/schemas/derived/anyOf/0",
                 "referenceAt: #/components/securitySchemes/test-secScheme",
->>>>>>> ffd84eda
                 "referenceAt: #/components/headers/test-header/schema"
             });
         }

﻿using Microsoft.OpenApi.Models;
using Microsoft.OpenApi.Readers;
using Microsoft.OpenApi.Services;
using System;
using System.Net;
using System.Net.Http;
using Xunit;
using Xunit.Abstractions;

namespace Microsoft.OpenApi.SmokeTests
{
    public class GraphTests
    {
        OpenApiDocument _graphOpenApi;
        HttpClient _httpClient;
        private readonly ITestOutputHelper _output;
        const string graphOpenApiUrl = "https://github.com/microsoftgraph/microsoft-graph-openapi/blob/master/v1.0.json?raw=true";

        public GraphTests(ITestOutputHelper output)
        {
            _output = output;
<<<<<<< HEAD
            ServicePointManager.SecurityProtocol = SecurityProtocolType.Tls12;
            _httpClient = new HttpClient(new HttpClientHandler
=======
            System.Net.ServicePointManager.SecurityProtocol = SecurityProtocolType.Tls12;
            _httpClient = new(new HttpClientHandler
>>>>>>> 3fbc257a
            {                AutomaticDecompression = DecompressionMethods.GZip
            });
            _httpClient.DefaultRequestHeaders.AcceptEncoding.Add(new("gzip"));
            _httpClient.DefaultRequestHeaders.UserAgent.Add(new("OpenApi.Net.Tests", "1.0"));

            var response = _httpClient.GetAsync(graphOpenApiUrl)
                                .GetAwaiter().GetResult();

            if (!response.IsSuccessStatusCode)
            {
                _output.WriteLine($"Couldn't load graph openapi");
                return;
            }

            var stream = response.Content.ReadAsStreamAsync().GetAwaiter().GetResult(); ;

            var reader = new OpenApiStreamReader();
            _graphOpenApi = reader.Read(stream, out var diagnostic);

            if (diagnostic.Errors.Count > 0)
            {
                _output.WriteLine($"Errors parsing");
                _output.WriteLine(String.Join('\n', diagnostic.Errors));
                //               Assert.True(false);  // Uncomment to identify descriptions with errors.
            }
        }

        //[Fact(Skip="Run manually")]
        public void LoadOpen()
        {
            var operations = new[] { "foo","bar" };
            var workspace = new OpenApiWorkspace();
            workspace.AddDocument(graphOpenApiUrl, _graphOpenApi);
            var subset = new OpenApiDocument();
            workspace.AddDocument("subset", subset);

            Assert.NotNull(_graphOpenApi);
        }
    }
}<|MERGE_RESOLUTION|>--- conflicted
+++ resolved
@@ -19,13 +19,8 @@
         public GraphTests(ITestOutputHelper output)
         {
             _output = output;
-<<<<<<< HEAD
-            ServicePointManager.SecurityProtocol = SecurityProtocolType.Tls12;
-            _httpClient = new HttpClient(new HttpClientHandler
-=======
             System.Net.ServicePointManager.SecurityProtocol = SecurityProtocolType.Tls12;
             _httpClient = new(new HttpClientHandler
->>>>>>> 3fbc257a
             {                AutomaticDecompression = DecompressionMethods.GZip
             });
             _httpClient.DefaultRequestHeaders.AcceptEncoding.Add(new("gzip"));

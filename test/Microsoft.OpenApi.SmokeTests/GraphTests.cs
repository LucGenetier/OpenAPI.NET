<<<<<<< HEAD
﻿using System;
using System.Net;
using System.Net.Http;
using Microsoft.OpenApi.Models;
using Microsoft.OpenApi.Readers;
using Microsoft.OpenApi.Services;
=======
﻿using Microsoft.OpenApi.Models;
using Microsoft.OpenApi.Readers;
using Microsoft.OpenApi.Services;
using System;
using System.Net;
using System.Net.Http;
>>>>>>> 47ed9333
using Xunit;
using Xunit.Abstractions;

namespace Microsoft.OpenApi.SmokeTests
{
    public class GraphTests
    {
        OpenApiDocument _graphOpenApi;
        HttpClient _httpClient;
        private readonly ITestOutputHelper _output;
        const string graphOpenApiUrl = "https://github.com/microsoftgraph/microsoft-graph-openapi/blob/master/v1.0.json?raw=true";

        public GraphTests(ITestOutputHelper output)
        {
            _output = output;
<<<<<<< HEAD
            System.Net.ServicePointManager.SecurityProtocol = SecurityProtocolType.Tls12;
            _httpClient = new HttpClient(new HttpClientHandler()
            {
                AutomaticDecompression = DecompressionMethods.GZip
=======
            ServicePointManager.SecurityProtocol = SecurityProtocolType.Tls12;
            _httpClient = new(new HttpClientHandler
            {                AutomaticDecompression = DecompressionMethods.GZip
>>>>>>> 47ed9333
            });
            _httpClient.DefaultRequestHeaders.AcceptEncoding.Add(new("gzip"));
            _httpClient.DefaultRequestHeaders.UserAgent.Add(new("OpenApi.Net.Tests", "1.0"));

            var response = _httpClient.GetAsync(graphOpenApiUrl)
                                .GetAwaiter().GetResult();

            if (!response.IsSuccessStatusCode)
            {
                _output.WriteLine($"Couldn't load graph openapi");
                return;
            }

            var stream = response.Content.ReadAsStreamAsync().GetAwaiter().GetResult(); ;

            var reader = new OpenApiStreamReader();
            _graphOpenApi = reader.Read(stream, out var diagnostic);

            if (diagnostic.Errors.Count > 0)
            {
                _output.WriteLine($"Errors parsing");
                _output.WriteLine(String.Join('\n', diagnostic.Errors));
                //               Assert.True(false);  // Uncomment to identify descriptions with errors.
            }
        }

        //[Fact(Skip="Run manually")]
        public void LoadOpen()
        {
            var operations = new[] { "foo", "bar" };
            var workspace = new OpenApiWorkspace();
            workspace.AddDocument(graphOpenApiUrl, _graphOpenApi);
            var subset = new OpenApiDocument();
            workspace.AddDocument("subset", subset);

            Assert.NotNull(_graphOpenApi);
        }
    }
}<|MERGE_RESOLUTION|>--- conflicted
+++ resolved
@@ -1,18 +1,9 @@
-<<<<<<< HEAD
-﻿using System;
+using System;
 using System.Net;
 using System.Net.Http;
 using Microsoft.OpenApi.Models;
 using Microsoft.OpenApi.Readers;
 using Microsoft.OpenApi.Services;
-=======
-﻿using Microsoft.OpenApi.Models;
-using Microsoft.OpenApi.Readers;
-using Microsoft.OpenApi.Services;
-using System;
-using System.Net;
-using System.Net.Http;
->>>>>>> 47ed9333
 using Xunit;
 using Xunit.Abstractions;
 
@@ -28,16 +19,10 @@
         public GraphTests(ITestOutputHelper output)
         {
             _output = output;
-<<<<<<< HEAD
             System.Net.ServicePointManager.SecurityProtocol = SecurityProtocolType.Tls12;
             _httpClient = new HttpClient(new HttpClientHandler()
             {
                 AutomaticDecompression = DecompressionMethods.GZip
-=======
-            ServicePointManager.SecurityProtocol = SecurityProtocolType.Tls12;
-            _httpClient = new(new HttpClientHandler
-            {                AutomaticDecompression = DecompressionMethods.GZip
->>>>>>> 47ed9333
             });
             _httpClient.DefaultRequestHeaders.AcceptEncoding.Add(new("gzip"));
             _httpClient.DefaultRequestHeaders.UserAgent.Add(new("OpenApi.Net.Tests", "1.0"));

﻿// Copyright (c) Microsoft Corporation. All rights reserved.
// Licensed under the MIT license.

using System.CommandLine;
using System.CommandLine.Invocation;
using System.Text.Json;
using Microsoft.Extensions.Configuration;
using Microsoft.Extensions.Logging;
using Microsoft.OpenApi.ApiManifest.OpenAI;
using Microsoft.OpenApi.Hidi.Options;
using Microsoft.OpenApi.Hidi.Utilities;
using Microsoft.OpenApi.Models;
using Microsoft.OpenApi.OData;
using Microsoft.OpenApi.Services;
using Xunit;

namespace Microsoft.OpenApi.Hidi.Tests
{
    public sealed class OpenApiServiceTests : IDisposable
    {
        private readonly ILogger<OpenApiServiceTests> _logger;
        private readonly LoggerFactory _loggerFactory = new();

        public OpenApiServiceTests()
        {
            _logger = new Logger<OpenApiServiceTests>(_loggerFactory);
        }

        [Fact]
        public async Task ReturnConvertedCSDLFile()
        {
            // Arrange
            var filePath = Path.Combine(AppDomain.CurrentDomain.BaseDirectory, "UtilityFiles", "Todo.xml");
            var fileInput = new FileInfo(filePath);
            var csdlStream = fileInput.OpenRead();
            // Act
            var openApiDoc = await OpenApiService.ConvertCsdlToOpenApi(csdlStream);
            var expectedPathCount = 5;

            // Assert
            Assert.NotNull(openApiDoc);
            Assert.NotEmpty(openApiDoc.Paths);
            Assert.Equal(expectedPathCount, openApiDoc.Paths.Count);
        }

        [Theory]
        [InlineData("Todos.Todo.UpdateTodo", null, 1)]
        [InlineData("Todos.Todo.ListTodo", null, 1)]
        [InlineData(null, "Todos.Todo", 5)]
        public async Task ReturnFilteredOpenApiDocBasedOnOperationIdsAndInputCsdlDocument(string operationIds, string tags, int expectedPathCount)
        {
            // Arrange
            var filePath = Path.Combine(AppDomain.CurrentDomain.BaseDirectory, "UtilityFiles", "Todo.xml");
            var fileInput = new FileInfo(filePath);
            var csdlStream = fileInput.OpenRead();

            // Act
            var openApiDoc = await OpenApiService.ConvertCsdlToOpenApi(csdlStream);
            var predicate = OpenApiFilterService.CreatePredicate(operationIds, tags);
            var subsetOpenApiDocument = OpenApiFilterService.CreateFilteredDocument(openApiDoc, predicate);

            // Assert
            Assert.NotNull(subsetOpenApiDocument);
            Assert.NotEmpty(subsetOpenApiDocument.Paths);
            Assert.Equal(expectedPathCount, subsetOpenApiDocument.Paths.Count);
        }

        [Theory]
        [InlineData("UtilityFiles/appsettingstest.json")]
        [InlineData(null)]
        public void ReturnOpenApiConvertSettingsWhenSettingsFileIsProvided(string filePath)
        {
            // Arrange
            var config = SettingsUtilities.GetConfiguration(filePath);

            // Act and Assert
            var settings = config.GetSection("OpenApiConvertSettings").Get<OpenApiConvertSettings>();

            if (filePath == null)
            {
                Assert.Null(settings);
            }
            else
            {
                Assert.NotNull(settings);
            }
        }


        [Fact]
        public void ShowCommandGeneratesMermaidDiagramAsMarkdown()
        {
            var openApiDoc = new OpenApiDocument
            {
                Info = new OpenApiInfo
                {
                    Title = "Test",
                    Version = "1.0.0"
                }
            };
            var stream = new MemoryStream();
            using var writer = new StreamWriter(stream);
            OpenApiService.WriteTreeDocumentAsMarkdown("https://example.org/openapi.json", openApiDoc, writer);
            writer.Flush();
            stream.Position = 0;
            using var reader = new StreamReader(stream);
            var output = reader.ReadToEnd();
            Assert.Contains("graph LR", output, StringComparison.Ordinal);
        }

        [Fact]
        public void ShowCommandGeneratesMermaidDiagramAsHtml()
        {
            var openApiDoc = new OpenApiDocument
            {
                Info = new OpenApiInfo
                {
                    Title = "Test",
                    Version = "1.0.0"
                }
            };
            var stream = new MemoryStream();
            using var writer = new StreamWriter(stream);
            OpenApiService.WriteTreeDocumentAsHtml("https://example.org/openapi.json", openApiDoc, writer);
            writer.Flush();
            stream.Position = 0;
            using var reader = new StreamReader(stream);
            var output = reader.ReadToEnd();
            Assert.Contains("graph LR", output, StringComparison.Ordinal);
        }


        [Fact]
        public async Task ShowCommandGeneratesMermaidMarkdownFileWithMermaidDiagram()
        {

            // create a dummy ILogger instance for testing
            var options = new HidiOptions
            {
                OpenApi = Path.Combine("UtilityFiles", "SampleOpenApi.yml"),
                Output = new FileInfo("sample.md")
            };

            await OpenApiService.ShowOpenApiDocument(options, _logger);

            var output = await File.ReadAllTextAsync(options.Output.FullName);
            Assert.Contains("graph LR", output, StringComparison.Ordinal);
        }

        [Fact]
        public async Task ShowCommandGeneratesMermaidHtmlFileWithMermaidDiagram()
        {
            var options = new HidiOptions
            {
                OpenApi = Path.Combine("UtilityFiles", "SampleOpenApi.yml")
            };
            var filePath = await OpenApiService.ShowOpenApiDocument(options, _logger);
            Assert.True(File.Exists(filePath));
        }

        [Fact]
        public async Task ShowCommandGeneratesMermaidMarkdownFileFromCsdlWithMermaidDiagram()
        {
            var options = new HidiOptions
            {
                Csdl = Path.Combine("UtilityFiles", "Todo.xml"),
                CsdlFilter = "todos",
                Output = new FileInfo("sample.md")
            };

            // create a dummy ILogger instance for testing
            await OpenApiService.ShowOpenApiDocument(options, _logger);

            var output = await File.ReadAllTextAsync(options.Output.FullName);
            Assert.Contains("graph LR", output, StringComparison.Ordinal);
        }

        [Fact]
        public Task ThrowIfOpenApiUrlIsNotProvidedWhenValidating()
        {
<<<<<<< HEAD
            return Assert.ThrowsAsync<ArgumentNullException>(() =>
                OpenApiService.ValidateOpenApiDocument("", _logger, new CancellationToken()));
=======
            await Assert.ThrowsAsync<ArgumentNullException>(async () =>
                await OpenApiService.ValidateOpenApiDocument("", _logger));
>>>>>>> 306dda23
        }


        [Fact]
        public Task ThrowIfURLIsNotResolvableWhenValidating()
        {
<<<<<<< HEAD
            return Assert.ThrowsAsync<InvalidOperationException>(() =>
                OpenApiService.ValidateOpenApiDocument("https://example.org/itdoesnmatter", _logger, new CancellationToken()));
=======
            await Assert.ThrowsAsync<InvalidOperationException>(async () =>
                await OpenApiService.ValidateOpenApiDocument("https://example.org/itdoesnmatter", _logger));
>>>>>>> 306dda23
        }

        [Fact]
        public Task ThrowIfFileDoesNotExistWhenValidating()
        {
<<<<<<< HEAD
            return Assert.ThrowsAsync<InvalidOperationException>(() =>
                OpenApiService.ValidateOpenApiDocument("aFileThatBetterNotExist.fake", _logger, new CancellationToken()));
=======
            await Assert.ThrowsAsync<InvalidOperationException>(async () =>
                await OpenApiService.ValidateOpenApiDocument("aFileThatBetterNotExist.fake", _logger));
>>>>>>> 306dda23
        }

        [Fact]
        public async Task ValidateCommandProcessesOpenApi()
        {
            // create a dummy ILogger instance for testing
            await OpenApiService.ValidateOpenApiDocument(Path.Combine("UtilityFiles", "SampleOpenApi.yml"), _logger);

            Assert.True(true);
        }


        [Fact]
        public async Task TransformCommandConvertsOpenApi()
        {
            HidiOptions options = new HidiOptions
            {
                OpenApi = Path.Combine("UtilityFiles", "SampleOpenApi.yml"),
                Output = new FileInfo("sample.json"),
                CleanOutput = true,
                TerseOutput = false,
                InlineLocal = false,
                InlineExternal = false,
            };
            // create a dummy ILogger instance for testing
            await OpenApiService.TransformOpenApiDocument(options, _logger);

            var output = await File.ReadAllTextAsync("sample.json");
            Assert.NotEmpty(output);
        }


        [Fact]
        public async Task TransformCommandConvertsOpenApiWithDefaultOutputName()
        {
            HidiOptions options = new HidiOptions
            {
                OpenApi = Path.Combine("UtilityFiles", "SampleOpenApi.yml"),
                CleanOutput = true,
                TerseOutput = false,
                InlineLocal = false,
                InlineExternal = false,
            };
            // create a dummy ILogger instance for testing
            await OpenApiService.TransformOpenApiDocument(options, _logger);

            var output = await File.ReadAllTextAsync("output.yml");
            Assert.NotEmpty(output);
        }

        [Fact]
        public async Task TransformCommandConvertsCsdlWithDefaultOutputName()
        {
            HidiOptions options = new HidiOptions
            {
                Csdl = Path.Combine("UtilityFiles", "Todo.xml"),
                CleanOutput = true,
                TerseOutput = false,
                InlineLocal = false,
                InlineExternal = false,
            };
            // create a dummy ILogger instance for testing
            await OpenApiService.TransformOpenApiDocument(options, _logger);

            var output = await File.ReadAllTextAsync("output.yml");
            Assert.NotEmpty(output);
        }

        [Fact]
        public async Task TransformCommandConvertsOpenApiWithDefaultOutputNameAndSwitchFormat()
        {
            HidiOptions options = new HidiOptions
            {
                OpenApi = Path.Combine("UtilityFiles", "SampleOpenApi.yml"),
                CleanOutput = true,
                Version = "3.0",
                OpenApiFormat = OpenApiFormat.Yaml,
                TerseOutput = false,
                InlineLocal = false,
                InlineExternal = false,
            };
            // create a dummy ILogger instance for testing
            await OpenApiService.TransformOpenApiDocument(options, _logger);

            var output = await File.ReadAllTextAsync("output.yml");
            Assert.NotEmpty(output);
        }

        [Fact]
        public Task ThrowTransformCommandIfOpenApiAndCsdlAreEmpty()
        {
            HidiOptions options = new HidiOptions
            {
                CleanOutput = true,
                TerseOutput = false,
                InlineLocal = false,
                InlineExternal = false,
            };
<<<<<<< HEAD
            return Assert.ThrowsAsync<ArgumentException>(() =>
                OpenApiService.TransformOpenApiDocument(options, _logger, new CancellationToken()));
=======
            await Assert.ThrowsAsync<ArgumentException>(async () =>
                await OpenApiService.TransformOpenApiDocument(options, _logger));
>>>>>>> 306dda23

        }

        [Fact]
        public async Task TransformToPowerShellCompliantOpenApi()
        {
            var settingsPath = Path.Combine(AppDomain.CurrentDomain.BaseDirectory, "UtilityFiles", "examplepowershellsettings.json");
            HidiOptions options = new HidiOptions
            {
                OpenApi = Path.Combine("UtilityFiles", "SampleOpenApi.yml"),
                CleanOutput = true,
                Version = "3.0",
                OpenApiFormat = OpenApiFormat.Yaml,
                TerseOutput = false,
                InlineLocal = false,
                InlineExternal = false,
                SettingsConfig = SettingsUtilities.GetConfiguration(settingsPath)
            };
            // create a dummy ILogger instance for testing
            await OpenApiService.TransformOpenApiDocument(options, _logger);

            var output = await File.ReadAllTextAsync("output.yml");
            Assert.NotEmpty(output);
        }

        [Fact]
        public void InvokeTransformCommand()
        {
            var rootCommand = Program.CreateRootCommand();
            var openapi = Path.Combine(".", "UtilityFiles", "SampleOpenApi.yml");
            var args = new string[] { "transform", "-d", openapi, "-o", "sample.json", "--co" };
            var parseResult = rootCommand.Parse(args);
            var handler = rootCommand.Subcommands.Where(c => c.Name == "transform").First().Handler;
            var context = new InvocationContext(parseResult);

            handler!.Invoke(context);

            var output = File.ReadAllText("sample.json");
            Assert.NotEmpty(output);
        }


        [Fact]
        public void InvokeShowCommand()
        {
            var rootCommand = Program.CreateRootCommand();
            var openApi = Path.Combine(".", "UtilityFiles", "SampleOpenApi.yml");
            var args = new string[] { "show", "-d", openApi, "-o", "sample.md" };
            var parseResult = rootCommand.Parse(args);
            var handler = rootCommand.Subcommands.Where(c => c.Name == "show").First().Handler;
            var context = new InvocationContext(parseResult);

            handler!.Invoke(context);

            var output = File.ReadAllText("sample.md");
            Assert.Contains("graph LR", output, StringComparison.Ordinal);
        }

        [Fact]
        public void InvokePluginCommand()
        {
            var rootCommand = Program.CreateRootCommand();
            var manifest = Path.Combine(".", "UtilityFiles", "exampleapimanifest.json");
            var args = new string[] { "plugin", "-m", manifest, "--of", AppDomain.CurrentDomain.BaseDirectory };
            var parseResult = rootCommand.Parse(args);
            var handler = rootCommand.Subcommands.Where(c => c.Name == "plugin").First().Handler;
            var context = new InvocationContext(parseResult);

            handler!.Invoke(context);

            using var jsDoc = JsonDocument.Parse(File.ReadAllText("ai-plugin.json"));
            var openAiManifest = OpenAIPluginManifest.Load(jsDoc.RootElement);
            
            Assert.NotNull(openAiManifest);
            Assert.Equal("Mastodon - Subset", openAiManifest.NameForHuman);
            Assert.NotNull(openAiManifest.Api);
            Assert.Equal("openapi", openAiManifest.Api.Type);
            Assert.Equal("./openapi.json", openAiManifest.Api.Url);
        }


        // Relatively useless test to keep the code coverage metrics happy
        [Fact]
        public void CreateRootCommand()
        {
            var rootCommand = Program.CreateRootCommand();
            Assert.NotNull(rootCommand);
        }

        public void Dispose()
        {
            _loggerFactory.Dispose();
        }
    }
}<|MERGE_RESOLUTION|>--- conflicted
+++ resolved
@@ -176,40 +176,25 @@
         }
 
         [Fact]
-        public Task ThrowIfOpenApiUrlIsNotProvidedWhenValidating()
-        {
-<<<<<<< HEAD
-            return Assert.ThrowsAsync<ArgumentNullException>(() =>
-                OpenApiService.ValidateOpenApiDocument("", _logger, new CancellationToken()));
-=======
+        public async Task ThrowIfOpenApiUrlIsNotProvidedWhenValidating()
+        {
             await Assert.ThrowsAsync<ArgumentNullException>(async () =>
                 await OpenApiService.ValidateOpenApiDocument("", _logger));
->>>>>>> 306dda23
-        }
-
-
-        [Fact]
-        public Task ThrowIfURLIsNotResolvableWhenValidating()
-        {
-<<<<<<< HEAD
-            return Assert.ThrowsAsync<InvalidOperationException>(() =>
-                OpenApiService.ValidateOpenApiDocument("https://example.org/itdoesnmatter", _logger, new CancellationToken()));
-=======
+        }
+
+
+        [Fact]
+        public async Task ThrowIfURLIsNotResolvableWhenValidating()
+        {
             await Assert.ThrowsAsync<InvalidOperationException>(async () =>
                 await OpenApiService.ValidateOpenApiDocument("https://example.org/itdoesnmatter", _logger));
->>>>>>> 306dda23
-        }
-
-        [Fact]
-        public Task ThrowIfFileDoesNotExistWhenValidating()
-        {
-<<<<<<< HEAD
-            return Assert.ThrowsAsync<InvalidOperationException>(() =>
-                OpenApiService.ValidateOpenApiDocument("aFileThatBetterNotExist.fake", _logger, new CancellationToken()));
-=======
+        }
+
+        [Fact]
+        public async Task ThrowIfFileDoesNotExistWhenValidating()
+        {
             await Assert.ThrowsAsync<InvalidOperationException>(async () =>
                 await OpenApiService.ValidateOpenApiDocument("aFileThatBetterNotExist.fake", _logger));
->>>>>>> 306dda23
         }
 
         [Fact]
@@ -299,22 +284,17 @@
         }
 
         [Fact]
-        public Task ThrowTransformCommandIfOpenApiAndCsdlAreEmpty()
-        {
-            HidiOptions options = new HidiOptions
-            {
-                CleanOutput = true,
-                TerseOutput = false,
-                InlineLocal = false,
-                InlineExternal = false,
-            };
-<<<<<<< HEAD
-            return Assert.ThrowsAsync<ArgumentException>(() =>
-                OpenApiService.TransformOpenApiDocument(options, _logger, new CancellationToken()));
-=======
+        public async Task ThrowTransformCommandIfOpenApiAndCsdlAreEmpty()
+        {
+            HidiOptions options = new HidiOptions
+            {
+                CleanOutput = true,
+                TerseOutput = false,
+                InlineLocal = false,
+                InlineExternal = false,
+            };
             await Assert.ThrowsAsync<ArgumentException>(async () =>
                 await OpenApiService.TransformOpenApiDocument(options, _logger));
->>>>>>> 306dda23
 
         }
 

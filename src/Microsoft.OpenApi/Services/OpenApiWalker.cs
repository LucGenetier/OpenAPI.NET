--- conflicted
+++ resolved
@@ -1,9 +1,5 @@
-﻿// Copyright (c) Microsoft Corporation. All rights reserved.
-<<<<<<< HEAD
-// Licensed under the MIT license. 
-=======
+// Copyright (c) Microsoft Corporation. All rights reserved.
 // Licensed under the MIT license.
->>>>>>> 47ed9333
 
 using System;
 using System.Collections.Generic;
@@ -22,13 +18,8 @@
     public class OpenApiWalker
     {
         private readonly OpenApiVisitorBase _visitor;
-<<<<<<< HEAD
         private readonly Stack<JsonSchema> _schemaLoop = new Stack<JsonSchema>();
         private readonly Stack<OpenApiPathItem> _pathItemLoop = new Stack<OpenApiPathItem>();
-=======
-        private readonly Stack<OpenApiSchema> _schemaLoop = new();
-        private readonly Stack<OpenApiPathItem> _pathItemLoop = new();
->>>>>>> 47ed9333
 
         /// <summary>
         /// Initializes the <see cref="OpenApiWalker"/> class.
@@ -835,16 +826,12 @@
                 Walk("items", () => Walk(schema.GetItems()));
             }
 
-<<<<<<< HEAD
+            if (schema.Not != null)
+            {
+                Walk("not", () => Walk(schema.Not));
+            }
+
             if (schema.GetAllOf() != null)
-=======
-            if (schema.Not != null)
-            {
-                Walk("not", () => Walk(schema.Not));
-            }
-
-            if (schema.AllOf != null)
->>>>>>> 47ed9333
             {
                 Walk("allOf", () => Walk(schema.GetAllOf()));
             }

﻿// Copyright (c) Microsoft Corporation. All rights reserved.
// Licensed under the MIT license.

using System;
using System.Collections.Generic;
using System.IO;
using System.Linq;
using Microsoft.OpenApi.Models;

namespace Microsoft.OpenApi.Services
{
    /// <summary>
    /// A directory structure representing the paths of an OpenAPI document.
    /// </summary>
    public class OpenApiUrlTreeNode
    {
        private const string RootPathSegment = "/";
        private const string PathSeparator = "\\";

        /// <summary>
        /// All the subdirectories of a node.
        /// </summary>
        public IDictionary<string, OpenApiUrlTreeNode> Children { get; } = new Dictionary<string, OpenApiUrlTreeNode>();

        /// <summary>
        /// The relative directory path of the current node from the root node.
        /// </summary>
        public string Path { get; set; } = "";

        /// <summary>
        /// Dictionary of labels and Path Item objects that describe the operations available on a node.
        /// </summary>
        public IDictionary<string, OpenApiPathItem> PathItems { get; } = new Dictionary<string, OpenApiPathItem>();

        /// <summary>
        /// A dictionary of key value pairs that contain information about a node.
        /// </summary>
        public IDictionary<string, List<string>> AdditionalData { get; set; } = new Dictionary<string, List<string>>();

        /// <summary>
        /// Flag indicating whether a node segment is a path parameter.
        /// </summary>
        public bool IsParameter => Segment.StartsWith("{");

        /// <summary>
        /// The subdirectory of a relative path.
        /// </summary>
        public string Segment { get; private set; }

        /// <summary>
        /// Flag indicating whether the node's PathItems dictionary has operations
        /// under a given label.
        /// </summary>
        /// <param name="label">The name of the key for the target operations
        /// in the node's PathItems dictionary.</param>
        /// <returns>true or false.</returns>
        public bool HasOperations(string label)
        {
            Utils.CheckArgumentNullOrEmpty(label);

            return PathItems is not null && PathItems.TryGetValue(label, out var item) && item.Operations is not null && item.Operations.Any();
        }

        /// <summary>
        /// Constructor.
        /// </summary>
        /// <param name="segment">The subdirectory of a relative path.</param>
        private OpenApiUrlTreeNode(string segment)
        {
            Segment = segment;
        }

        /// <summary>
        /// Creates an empty structured directory of <see cref="OpenApiUrlTreeNode"/> node.
        /// </summary>
        /// <returns>The root node of the created <see cref="OpenApiUrlTreeNode"/> directory structure.</returns>
        public static OpenApiUrlTreeNode Create()
        {
            return new(RootPathSegment);
        }

        /// <summary>
        /// Creates a structured directory of <see cref="OpenApiUrlTreeNode"/> nodes from the paths of an OpenAPI document.
        /// </summary>
        /// <param name="doc">The OpenAPI document.</param>
        /// <param name="label">Name tag for labelling the <see cref="OpenApiUrlTreeNode"/> nodes in the directory structure.</param>
        /// <returns>The root node of the created <see cref="OpenApiUrlTreeNode"/> directory structure.</returns>
        public static OpenApiUrlTreeNode Create(OpenApiDocument doc, string label)
        {
            Utils.CheckArgumentNull(doc);
            Utils.CheckArgumentNullOrEmpty(label);

            var root = Create();

            var paths = doc.Paths;
            if (paths != null)
            {
                foreach (var path in paths)
                {
                    root.Attach(path: path.Key,
                                pathItem: path.Value,
                                label: label);
                }
            }

            return root;
        }

        /// <summary>
        /// Retrieves the paths from an OpenAPI document and appends the items to an <see cref="OpenApiUrlTreeNode"/> node.
        /// </summary>
        /// <param name="doc">The OpenAPI document.</param>
        /// <param name="label">Name tag for labelling related <see cref="OpenApiUrlTreeNode"/> nodes in the directory structure.</param>
        public void Attach(OpenApiDocument doc, string label)
        {
            Utils.CheckArgumentNull(doc);
            Utils.CheckArgumentNullOrEmpty(label);

            var paths = doc.Paths;
            if (paths != null)
            {
                foreach (var path in paths)
                {
                    Attach(path: path.Key,
                           pathItem: path.Value,
                           label: label);
                }
            }
        }

        /// <summary>
        /// Appends a path and the PathItem to an <see cref="OpenApiUrlTreeNode"/> node.
        /// </summary>
        /// <param name="path">An OpenAPI path.</param>
        /// <param name="pathItem">Path Item object that describes the operations available on an OpenAPI path.</param>
        /// <param name="label">A name tag for labelling the <see cref="OpenApiUrlTreeNode"/> node.</param>
        /// <returns>An <see cref="OpenApiUrlTreeNode"/> node describing an OpenAPI path.</returns>
        public OpenApiUrlTreeNode Attach(string path,
                                         OpenApiPathItem pathItem,
                                         string label)
        {
            Utils.CheckArgumentNullOrEmpty(label);
            Utils.CheckArgumentNullOrEmpty(path);
            Utils.CheckArgumentNull(pathItem);

            if (path.StartsWith(RootPathSegment))
            {
                // Remove leading slash
                path = path.Substring(1);
            }

            var segments = path.Split('/');

            return Attach(segments: segments,
                          pathItem: pathItem,
                          label: label,
                          currentPath: "");
        }

        /// <summary>
        /// Assembles the constituent properties of an <see cref="OpenApiUrlTreeNode"/> node.
        /// </summary>
        /// <param name="segments">IEnumerable subdirectories of a relative path.</param>
        /// <param name="pathItem">Path Item object that describes the operations available on an OpenAPI path.</param>
        /// <param name="label">A name tag for labelling the <see cref="OpenApiUrlTreeNode"/> node.</param>
        /// <param name="currentPath">The relative path of a node.</param>
        /// <returns>An <see cref="OpenApiUrlTreeNode"/> node with all constituent properties assembled.</returns>
        private OpenApiUrlTreeNode Attach(IEnumerable<string> segments,
                                          OpenApiPathItem pathItem,
                                          string label,
                                          string currentPath)
        {
            var segment = segments.FirstOrDefault();
            if (string.IsNullOrEmpty(segment))
            {
                if (PathItems.ContainsKey(label))
                {
                    throw new ArgumentException("A duplicate label already exists for this node.", nameof(label));
                }

                Path = currentPath;
                PathItems.Add(label, pathItem);
                return this;
            }

            // If the child segment has already been defined, then insert into it
            if (Children.TryGetValue(segment, out var child))
            {
                var newPath = currentPath + PathSeparator + segment;

                return child.Attach(
                    segments: segments.Skip(1),
                    pathItem: pathItem,
                    label: label,
                    currentPath: newPath);
            }
            else
            {
                var newPath = currentPath + PathSeparator + segment;

                var node = new OpenApiUrlTreeNode(segment)
                {
                    Path = newPath
                };

                Children[segment] = node;

                return node.Attach(segments: segments.Skip(1),
                                   pathItem: pathItem,
                                   label: label,
                                   currentPath: newPath);
            }
        }

        /// <summary>
        /// Adds additional data information to the AdditionalData property of the node.
        /// </summary>
        /// <param name="additionalData">A dictionary of key value pairs that contain information about a node.</param>
        public void AddAdditionalData(Dictionary<string, List<string>> additionalData)
        {
            Utils.CheckArgumentNull(additionalData);

            foreach (var item in additionalData)
            {
                AdditionalData[item.Key] = item.Value;
            }
        }

        /// <summary>
        /// Write tree as Mermaid syntax
        /// </summary>
        /// <param name="writer">StreamWriter to write the Mermaid content to</param>
        public void WriteMermaid(TextWriter writer)
        {
            writer.WriteLine("graph LR");
            foreach (var style in MermaidNodeStyles)
            {
                writer.WriteLine($"classDef {style.Key} fill:{style.Value.Color},stroke:#333,stroke-width:2px");
            }

            ProcessNode(this, writer);
        }

        /// <summary>
        /// Dictionary that maps a set of HTTP methods to HTML color.  Keys are sorted, upper-cased, concatenated HTTP methods.
        /// </summary>
        public readonly static IReadOnlyDictionary<string, MermaidNodeStyle> MermaidNodeStyles = new Dictionary<string, MermaidNodeStyle>(StringComparer.OrdinalIgnoreCase)
        {
            { "GET", new MermaidNodeStyle("lightSteelBlue", MermaidNodeShape.SquareCornerRectangle) },
            { "POST", new MermaidNodeStyle("Lightcoral", MermaidNodeShape.OddShape) },
            { "GET_POST", new MermaidNodeStyle("forestGreen", MermaidNodeShape.RoundedCornerRectangle) },
            { "DELETE_GET_PATCH", new MermaidNodeStyle("yellowGreen", MermaidNodeShape.Circle) },
            { "DELETE_GET_PATCH_PUT", new MermaidNodeStyle("oliveDrab", MermaidNodeShape.Circle) },
            { "DELETE_GET_PUT", new MermaidNodeStyle("olive", MermaidNodeShape.Circle) },
            { "DELETE_GET", new MermaidNodeStyle("DarkSeaGreen", MermaidNodeShape.Circle) },
            { "DELETE", new MermaidNodeStyle("Tomato", MermaidNodeShape.Rhombus) },
            { "OTHER", new MermaidNodeStyle("White", MermaidNodeShape.SquareCornerRectangle) },
        };

        private static void ProcessNode(OpenApiUrlTreeNode node, TextWriter writer)
        {
            var path = string.IsNullOrEmpty(node.Path) ? "/" : SanitizeMermaidNode(node.Path);
            var methods = GetMethods(node);
            var (startChar, endChar) = GetShapeDelimiters(methods);
            foreach (var child in node.Children)
            {
                var childMethods = GetMethods(child.Value);
                var (childStartChar, childEndChar) = GetShapeDelimiters(childMethods);
                writer.WriteLine($"{path}{startChar}\"{node.Segment}\"{endChar} --> {SanitizeMermaidNode(child.Value.Path)}{childStartChar}\"{child.Key}\"{childEndChar}");
                ProcessNode(child.Value, writer);
            }
            if (String.IsNullOrEmpty(methods)) methods = "OTHER";
            writer.WriteLine($"class {path} {methods}");
        }

        private static string GetMethods(OpenApiUrlTreeNode node)
        {
            return String.Join("_", node.PathItems.SelectMany(p => p.Value.Operations.Select(o => o.Key))
                .Distinct()
                .Select(o => o.ToString().ToUpper())
                .OrderBy(o => o)
                .ToList());
        }

        private static (string, string) GetShapeDelimiters(string methods)
        {
<<<<<<< HEAD

=======
>>>>>>> 47ed9333
            if (MermaidNodeStyles.TryGetValue(methods, out var style))
            {
                //switch on shape
                switch (style.Shape)
                {
                    case MermaidNodeShape.Circle:
                        return ("((", "))");
                    case MermaidNodeShape.RoundedCornerRectangle:
                        return ("(", ")");
                    case MermaidNodeShape.Rhombus:
                        return ("{", "}");
                    case MermaidNodeShape.SquareCornerRectangle:
                        return ("[", "]");
                    case MermaidNodeShape.OddShape:
                        return (">", "]");
                    default:
                        return ("[", "]");
                }
            }
            else
            {
                return ("[", "]");
            }
        }
        private static string SanitizeMermaidNode(string token)
        {
            return token.Replace("\\", "/")
                    .Replace("{", ":")
                    .Replace("}", "")
                    .Replace(".", "_")
                    .Replace("(", "_")
                    .Replace(")", "_")
                    .Replace(";", "_")
                    .Replace("-", "_")
                    .Replace("graph", "gra_ph")  // graph is a reserved word
                    .Replace("default", "def_ault");  // default is a reserved word for classes
        }
    }
    /// <summary>
    /// Defines the color and shape of a node in a Mermaid graph diagram
    /// </summary>
    public class MermaidNodeStyle
    {
        /// <summary>
        /// Create a style that defines the color and shape of a diagram element
        /// </summary>
        /// <param name="color"></param>
        /// <param name="shape"></param>
        internal MermaidNodeStyle(string color, MermaidNodeShape shape)
        {
            Color = color;
            Shape = shape;
        }

        /// <summary>
        /// The CSS color name of the diagram element
        /// </summary>
        public string Color { get; }

        /// <summary>
        /// The shape of the diagram element
        /// </summary>
        public MermaidNodeShape Shape { get; }
    }

    /// <summary>
    /// Shapes supported by Mermaid diagrams
    /// </summary>
    public enum MermaidNodeShape
    {
        /// <summary>
        /// Rectangle with square corners
        /// </summary>
        SquareCornerRectangle,
        /// <summary>
        /// Rectangle with rounded corners
        /// </summary>
        RoundedCornerRectangle,
        /// <summary>
        /// Circle
        /// </summary>
        Circle,
        /// <summary>
        /// Rhombus
        /// </summary>
        Rhombus,
        /// <summary>
        /// Odd shape
        /// </summary>
        OddShape
    }
}<|MERGE_RESOLUTION|>--- conflicted
+++ resolved
@@ -1,4 +1,4 @@
-﻿// Copyright (c) Microsoft Corporation. All rights reserved.
+// Copyright (c) Microsoft Corporation. All rights reserved.
 // Licensed under the MIT license.
 
 using System;
@@ -284,10 +284,6 @@
 
         private static (string, string) GetShapeDelimiters(string methods)
         {
-<<<<<<< HEAD
-
-=======
->>>>>>> 47ed9333
             if (MermaidNodeStyles.TryGetValue(methods, out var style))
             {
                 //switch on shape

--- conflicted
+++ resolved
@@ -2,10 +2,7 @@
 // Licensed under the MIT license.
 
 using System.Collections.Generic;
-<<<<<<< HEAD
 using Microsoft.OpenApi.Any;
-=======
->>>>>>> 59260d37
 using Microsoft.OpenApi.Models;
 
 namespace Microsoft.OpenApi.Services
@@ -148,44 +145,95 @@
                         .Compare(sourceSchema.Items, targetSchema.Items, comparisonContext));
             }
 
-            WalkAndCompare(
-                comparisonContext,
-                OpenApiConstants.Properties,
-                () => comparisonContext
-                    .GetComparer<IDictionary<string, OpenApiSchema>>()
-                    .Compare(sourceSchema.Properties,
-                        targetSchema.Properties, comparisonContext));
-<<<<<<< HEAD
-
-            WalkAndCompare(
-                comparisonContext,
-                OpenApiConstants.ExternalDocs,
-                () => comparisonContext
-                    .GetComparer<OpenApiExternalDocs>()
-                    .Compare(sourceSchema.ExternalDocs, targetSchema.ExternalDocs, comparisonContext));
-
-            WalkAndCompare(
-                comparisonContext,
-                OpenApiConstants.Example,
-                () => comparisonContext
-                    .GetComparer<IOpenApiAny>()
-                    .Compare(sourceSchema.Example, targetSchema.Example, comparisonContext));
+            if (sourceSchema.Reference != null
+                && targetSchema.Reference != null
+                && sourceSchema.Reference.Id != targetSchema.Reference.Id)
+            {
+                WalkAndAddOpenApiDifference(
+                    comparisonContext,
+                    OpenApiConstants.DollarRef,
+                    new OpenApiDifference
+                    {
+                        OpenApiDifferenceOperation = OpenApiDifferenceOperation.Update,
+                        SourceValue = sourceSchema.Reference?.Id,
+                        TargetValue = targetSchema.Reference?.Id,
+                        OpenApiComparedElementType = typeof(string)
+                    });
+
+                return;
+            }
+
+            if (sourceSchema.Reference != null)
+            {
+                sourceSchema = (OpenApiSchema) comparisonContext.SourceDocument.ResolveReference(
+                    sourceSchema.Reference);
+            }
+
+            if (targetSchema.Reference != null)
+            {
+                targetSchema = (OpenApiSchema) comparisonContext.TargetDocument.ResolveReference(
+                    targetSchema.Reference);
+            }
+
+            if (targetSchema.Properties != null)
+            {
+                IEnumerable<string> newPropertiesInTarget = sourceSchema.Properties == null
+                    ? targetSchema.Properties.Keys
+                    : targetSchema.Properties.Keys.Except(sourceSchema.Properties.Keys)
+                        .ToList();
+
+                WalkAndCompare(comparisonContext, OpenApiConstants.Properties, () =>
+                {
+                    foreach (var newPropertyInTarget in newPropertiesInTarget)
+                    {
+                        WalkAndAddOpenApiDifference(
+                            comparisonContext,
+                            newPropertyInTarget,
+                            new OpenApiDifference
+                            {
+                                OpenApiDifferenceOperation = OpenApiDifferenceOperation.Add,
+                                TargetValue = new KeyValuePair<string, OpenApiSchema>(newPropertyInTarget,
+                                    targetSchema.Properties[newPropertyInTarget]),
+                                OpenApiComparedElementType = typeof(KeyValuePair<string, OpenApiSchema>)
+                            });
+                    }
+                });
+            }
+
+            if (sourceSchema.Properties != null)
+            {
+                WalkAndCompare(comparisonContext, OpenApiConstants.Properties, () =>
+                {
+                    foreach (var sourceSchemaProperty in sourceSchema.Properties)
+                    {
+                        if (targetSchema.Properties.ContainsKey(sourceSchemaProperty.Key))
+                        {
+                            WalkAndCompare(
+                                comparisonContext,
+                                sourceSchemaProperty.Key,
+                                () => comparisonContext
+                                    .GetComparer<OpenApiSchema>()
+                                    .Compare(sourceSchemaProperty.Value,
+                                        targetSchema.Properties[sourceSchemaProperty.Key], comparisonContext));
+                        }
+                        else
+                        {
+                            WalkAndAddOpenApiDifference(
+                                comparisonContext,
+                                sourceSchemaProperty.Key,
+                                new OpenApiDifference
+                                {
+                                    OpenApiDifferenceOperation = OpenApiDifferenceOperation.Remove,
+                                    SourceValue = sourceSchemaProperty,
+                                    OpenApiComparedElementType = typeof(KeyValuePair<string, OpenApiSchema>)
+                                });
+                        }
+                    }
+                });
+            }
 
             // To Do Compare schema.AllOf
             // To Do Compare schema.AnyOf
-=======
-
-            WalkAndCompare(
-                comparisonContext,
-                OpenApiConstants.ExternalDocs,
-                () => comparisonContext
-                    .GetComparer<OpenApiExternalDocs>()
-                    .Compare(sourceSchema?.ExternalDocs, targetSchema?.ExternalDocs, comparisonContext));
-
-            // To Do Compare schema.AllOf
-            // To Do Compare schema.AnyOf
-            // To Do compare schema as IOpenApiExtensible
->>>>>>> 59260d37
 
             comparisonContext.SourceSchemaLoop.Pop();
             comparisonContext.TargetSchemaLoop.Pop();

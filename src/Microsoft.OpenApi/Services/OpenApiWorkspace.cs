--- conflicted
+++ resolved
@@ -1,15 +1,12 @@
-﻿// Copyright (c) Microsoft Corporation. All rights reserved.
+// Copyright (c) Microsoft Corporation. All rights reserved.
 // Licensed under the MIT license.
 
 using System;
 using System.Collections.Generic;
 using System.IO;
-<<<<<<< HEAD
 using System.Linq;
 using Json.More;
 using Json.Schema;
-=======
->>>>>>> 47ed9333
 using Microsoft.OpenApi.Extensions;
 using Microsoft.OpenApi.Interfaces;
 using Microsoft.OpenApi.Models;
@@ -21,16 +18,10 @@
     /// </summary>
     public class OpenApiWorkspace
     {
-<<<<<<< HEAD
         private readonly Dictionary<Uri, OpenApiDocument> _documents = new();
         private readonly Dictionary<Uri, IOpenApiReferenceable> _fragments = new();
         private readonly Dictionary<Uri, JsonSchema> _schemaFragments = new();
         private readonly Dictionary<Uri, Stream> _artifacts = new();
-=======
-        private Dictionary<Uri, OpenApiDocument> _documents = new();
-        private Dictionary<Uri, IOpenApiReferenceable> _fragments = new();
-        private Dictionary<Uri, Stream> _artifacts = new();
->>>>>>> 47ed9333
 
         /// <summary>
         /// A list of OpenApiDocuments contained in the workspace
@@ -72,11 +63,7 @@
         /// </summary>
         public OpenApiWorkspace()
         {
-<<<<<<< HEAD
-            BaseUrl = new Uri("file://" + Environment.CurrentDirectory + "\\");
-=======
             BaseUrl = new("file://" + Environment.CurrentDirectory + $"{Path.DirectorySeparatorChar}" );
->>>>>>> 47ed9333
         }
 
         /// <summary>
@@ -120,7 +107,6 @@
         }
 
         /// <summary>
-<<<<<<< HEAD
         /// Adds a schema fragment of an OpenApiDocument to the workspace.
         /// </summary>
         /// <param name="location"></param>
@@ -132,9 +118,6 @@
 
         /// <summary>
         /// Add a stream based artificat to the workspace.  Useful for images, examples, alternative schemas.
-=======
-        /// Add a stream based artifact to the workspace.  Useful for images, examples, alternative schemas.
->>>>>>> 47ed9333
         /// </summary>
         /// <param name="location"></param>
         /// <param name="artifact"></param>

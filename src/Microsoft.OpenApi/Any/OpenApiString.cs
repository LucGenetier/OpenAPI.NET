--- conflicted
+++ resolved
@@ -14,10 +14,6 @@
         /// Initializes the <see cref="OpenApiString"/> class.
         /// </summary>
         /// <param name="value"></param>
-<<<<<<< HEAD
-        /// <param name="isExplicit">Used to indicate if a string is quoted.</param>
-        public OpenApiString(string value, bool isExplicit = false)
-=======
         public OpenApiString(string value)
             : this(value, false)
         {
@@ -29,7 +25,6 @@
         /// <param name="value"></param>
         /// <param name="isExplicit">Used to indicate if a string is quoted.</param>
         public OpenApiString(string value, bool isExplicit)
->>>>>>> 553061a6
             : base(value)
         {
             this.isExplicit = isExplicit;

--- conflicted
+++ resolved
@@ -14,10 +14,6 @@
         /// Initializes a new instance of the <see cref="OpenApiYamlWriter"/> class.
         /// </summary>
         /// <param name="textWriter">The text writer.</param>
-<<<<<<< HEAD
-        /// <param name="settings"></param>
-        public OpenApiYamlWriter(TextWriter textWriter, OpenApiWriterSettings settings = null) : base(textWriter, settings)
-=======
         public OpenApiYamlWriter(TextWriter textWriter) : this(textWriter, null)
         {
         }
@@ -28,7 +24,6 @@
         /// <param name="textWriter">The text writer.</param>
         /// <param name="settings"></param>
         public OpenApiYamlWriter(TextWriter textWriter, OpenApiWriterSettings settings) : base(textWriter, settings)
->>>>>>> 553061a6
         {
            
         }

﻿// Copyright (c) Microsoft Corporation. All rights reserved.
<<<<<<< HEAD
// Licensed under the MIT license. 
=======
// Licensed under the MIT license.
>>>>>>> 47ed9333

namespace Microsoft.OpenApi.Validations
{
    /// <summary>
    /// Helper methods to simplify creating validation rules
    /// </summary>
    public static class ValidationContextExtensions
    {
        /// <summary>
        /// Helper method to simplify validation rules
        /// </summary>
        public static void CreateError(this IValidationContext context, string ruleName, string message)
        {
            var error = new OpenApiValidatorError(ruleName, context.PathString, message);
            context.AddError(error);
        }

        /// <summary>
        /// Helper method to simplify validation rules
        /// </summary>
        public static void CreateWarning(this IValidationContext context, string ruleName, string message)
        {
            var warning = new OpenApiValidatorWarning(ruleName, context.PathString, message);
            context.AddWarning(warning);
        }
    }
}<|MERGE_RESOLUTION|>--- conflicted
+++ resolved
@@ -1,9 +1,5 @@
-﻿// Copyright (c) Microsoft Corporation. All rights reserved.
-<<<<<<< HEAD
-// Licensed under the MIT license. 
-=======
+// Copyright (c) Microsoft Corporation. All rights reserved.
 // Licensed under the MIT license.
->>>>>>> 47ed9333
 
 namespace Microsoft.OpenApi.Validations
 {

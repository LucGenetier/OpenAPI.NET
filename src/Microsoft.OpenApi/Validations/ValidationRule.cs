--- conflicted
+++ resolved
@@ -1,10 +1,5 @@
-<<<<<<< HEAD
 // Copyright (c) Microsoft Corporation. All rights reserved.
-// Licensed under the MIT license. 
-=======
-﻿// Copyright (c) Microsoft Corporation. All rights reserved.
 // Licensed under the MIT license.
->>>>>>> 47ed9333
 
 using System;
 using System.Globalization;

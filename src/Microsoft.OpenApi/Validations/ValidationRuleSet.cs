--- conflicted
+++ resolved
@@ -1,13 +1,9 @@
-﻿// Copyright (c) Microsoft Corporation. All rights reserved.
+// Copyright (c) Microsoft Corporation. All rights reserved.
 // Licensed under the MIT license. 
 
 using System;
-<<<<<<< HEAD
-using System.Collections;
-=======
 using System.Linq;
 using System.Reflection;
->>>>>>> 159138c5
 using System.Collections.Generic;
 using System.Linq;
 using System.Reflection;

--- conflicted
+++ resolved
@@ -1,10 +1,5 @@
-<<<<<<< HEAD
 // Copyright (c) Microsoft Corporation. All rights reserved.
-// Licensed under the MIT license. 
-=======
-﻿// Copyright (c) Microsoft Corporation. All rights reserved.
 // Licensed under the MIT license.
->>>>>>> 47ed9333
 
 using System;
 using System.Collections.Generic;
@@ -148,7 +143,6 @@
         /// </summary>
         public void SerializeAsV3(IOpenApiWriter writer)
         {
-<<<<<<< HEAD
             SerializeInternal(writer, OpenApiSpecVersion.OpenApi3_0, (writer, element) => element.SerializeAsV3(writer));
         }
 
@@ -158,9 +152,6 @@
         private void SerializeInternal(IOpenApiWriter writer, OpenApiSpecVersion version, Action<IOpenApiWriter, IOpenApiSerializable> callback)
         {
             writer = writer ?? throw Error.ArgumentNull(nameof(writer));
-=======
-            Utils.CheckArgumentNull(writer);
->>>>>>> 47ed9333
 
             writer.WriteStartObject();
 
@@ -168,11 +159,7 @@
             writer.WriteOptionalCollection(
                 OpenApiConstants.Tags,
                 Tags,
-<<<<<<< HEAD
                 callback);
-=======
-                (w, t) => t.SerializeAsV3(w));
->>>>>>> 47ed9333
 
             // summary
             writer.WriteProperty(OpenApiConstants.Summary, Summary);
@@ -218,11 +205,7 @@
         /// </summary>
         public void SerializeAsV2(IOpenApiWriter writer)
         {
-<<<<<<< HEAD
             writer = writer ?? throw Error.ArgumentNull(nameof(writer));
-=======
-            Utils.CheckArgumentNull(writer);
->>>>>>> 47ed9333
 
             writer.WriteStartObject();
 

﻿// Copyright (c) Microsoft Corporation. All rights reserved.
// Licensed under the MIT license. 

using System;
using System.Collections.Generic;
using System.Linq;
using Microsoft.OpenApi.Any;
using Microsoft.OpenApi.Interfaces;
using Microsoft.OpenApi.Writers;

namespace Microsoft.OpenApi.Models
{
    /// <summary>
    /// Operation Object.
    /// </summary>
    public class OpenApiOperation : IOpenApiSerializable, IOpenApiExtensible
    {
        /// <summary>
        /// Default value for <see cref="Deprecated"/>.
        /// </summary>
        public const bool DeprecatedDefault = false;

        /// <summary>
        /// A list of tags for API documentation control.
        /// Tags can be used for logical grouping of operations by resources or any other qualifier.
        /// </summary>
        public IList<OpenApiTag> Tags { get; set; } = new List<OpenApiTag>();

        /// <summary>
        /// A short summary of what the operation does.
        /// </summary>
        public string Summary { get; set; }

        /// <summary>
        /// A verbose explanation of the operation behavior.
        /// CommonMark syntax MAY be used for rich text representation.
        /// </summary>
        public string Description { get; set; }

        /// <summary>
        /// Additional external documentation for this operation.
        /// </summary>
        public OpenApiExternalDocs ExternalDocs { get; set; }

        /// <summary>
        /// Unique string used to identify the operation. The id MUST be unique among all operations described in the API.
        /// Tools and libraries MAY use the operationId to uniquely identify an operation, therefore,
        /// it is RECOMMENDED to follow common programming naming conventions.
        /// </summary>
        public string OperationId { get; set; }

        /// <summary>
        /// A list of parameters that are applicable for this operation.
        /// If a parameter is already defined at the Path Item, the new definition will override it but can never remove it.
        /// The list MUST NOT include duplicated parameters. A unique parameter is defined by a combination of a name and location.
        /// The list can use the Reference Object to link to parameters that are defined at the OpenAPI Object's components/parameters.
        /// </summary>
        public IList<OpenApiParameter> Parameters { get; set; } = new List<OpenApiParameter>();

        /// <summary>
        /// The request body applicable for this operation.
        /// The requestBody is only supported in HTTP methods where the HTTP 1.1 specification RFC7231
        /// has explicitly defined semantics for request bodies.
        /// In other cases where the HTTP spec is vague, requestBody SHALL be ignored by consumers.
        /// </summary>
        public OpenApiRequestBody RequestBody { get; set; }

        /// <summary>
        /// REQUIRED. The list of possible responses as they are returned from executing this operation.
        /// </summary>
        public OpenApiResponses Responses { get; set; } = new OpenApiResponses();

        /// <summary>
        /// A map of possible out-of band callbacks related to the parent operation.
        /// The key is a unique identifier for the Callback Object.
        /// Each value in the map is a Callback Object that describes a request
        /// that may be initiated by the API provider and the expected responses.
        /// The key value used to identify the callback object is an expression, evaluated at runtime,
        /// that identifies a URL to use for the callback operation.
        /// </summary>
        public IDictionary<string, OpenApiCallback> Callbacks { get; set; } = new Dictionary<string, OpenApiCallback>();

        /// <summary>
        /// Declares this operation to be deprecated. Consumers SHOULD refrain from usage of the declared operation.
        /// </summary>
        public bool Deprecated { get; set; } = DeprecatedDefault;

        /// <summary>
        /// A declaration of which security mechanisms can be used for this operation.
        /// The list of values includes alternative security requirement objects that can be used.
        /// Only one of the security requirement objects need to be satisfied to authorize a request.
        /// This definition overrides any declared top-level security.
        /// To remove a top-level security declaration, an empty array can be used.
        /// </summary>
        public IList<OpenApiSecurityRequirement> Security { get; set; } = new List<OpenApiSecurityRequirement>();

        /// <summary>
        /// An alternative server array to service this operation.
        /// If an alternative server object is specified at the Path Item Object or Root level,
        /// it will be overridden by this value.
        /// </summary>
        public IList<OpenApiServer> Servers { get; set; } = new List<OpenApiServer>();

        /// <summary>
        /// This object MAY be extended with Specification Extensions.
        /// </summary>
        public IDictionary<string, IOpenApiExtension> Extensions { get; set; } = new Dictionary<string, IOpenApiExtension>();

        /// <summary>
        /// Serialize <see cref="OpenApiOperation"/> to Open Api v3.0.
        /// </summary>
        public void SerializeAsV3(IOpenApiWriter writer)
        {
            if (writer == null)
            {
                throw Error.ArgumentNull(nameof(writer));
            }

            writer.WriteStartObject();

            // tags
            writer.WriteOptionalCollection(
                OpenApiConstants.Tags,
                Tags,
                (w, t) =>
                {
                    t.SerializeAsV3(w);
                });

            // summary
            writer.WriteProperty(OpenApiConstants.Summary, Summary);

            // description
            writer.WriteProperty(OpenApiConstants.Description, Description);

            // externalDocs
            writer.WriteOptionalObject(OpenApiConstants.ExternalDocs, ExternalDocs, (w, e) => e.SerializeAsV3(w));

            // operationId
            writer.WriteProperty(OpenApiConstants.OperationId, OperationId);

            // parameters
            writer.WriteOptionalCollection(OpenApiConstants.Parameters, Parameters, (w, p) => p.SerializeAsV3(w));

            // requestBody
            writer.WriteOptionalObject(OpenApiConstants.RequestBody, RequestBody, (w, r) => r.SerializeAsV3(w));

            // responses
            writer.WriteRequiredObject(OpenApiConstants.Responses, Responses, (w, r) => r.SerializeAsV3(w));

            // callbacks
            writer.WriteOptionalMap(OpenApiConstants.Callbacks, Callbacks, (w, c) => c.SerializeAsV3(w));

            // deprecated
            writer.WriteProperty(OpenApiConstants.Deprecated, Deprecated, false);

            // security
            writer.WriteOptionalCollection(OpenApiConstants.Security, Security, (w, s) => s.SerializeAsV3(w));

            // servers
            writer.WriteOptionalCollection(OpenApiConstants.Servers, Servers, (w, s) => s.SerializeAsV3(w));

            // specification extensions
            writer.WriteExtensions(Extensions, OpenApiSpecVersion.OpenApi3_0);

            writer.WriteEndObject();
        }

        /// <summary>
        /// Serialize <see cref="OpenApiOperation"/> to Open Api v2.0.
        /// </summary>
        public void SerializeAsV2(IOpenApiWriter writer)
        {
            if (writer == null)
            {
                throw Error.ArgumentNull(nameof(writer));
            }

            writer.WriteStartObject();

            // tags
            writer.WriteOptionalCollection(
                OpenApiConstants.Tags,
                Tags,
                (w, t) =>
                {
                    t.SerializeAsV2(w);
                });

            // summary
            writer.WriteProperty(OpenApiConstants.Summary, Summary);

            // description
            writer.WriteProperty(OpenApiConstants.Description, Description);

            // externalDocs
            writer.WriteOptionalObject(OpenApiConstants.ExternalDocs, ExternalDocs, (w, e) => e.SerializeAsV2(w));

            // operationId
            writer.WriteProperty(OpenApiConstants.OperationId, OperationId);

            IList<OpenApiParameter> parameters;
            if (Parameters == null)
            {
                parameters = new List<OpenApiParameter>();
            }
            else
            {
                parameters = new List<OpenApiParameter>(Parameters);
            }

            if (RequestBody != null)
            {
                // consumes
                writer.WritePropertyName(OpenApiConstants.Consumes);
                writer.WriteStartArray();
                var consumes = RequestBody.Content.Keys.Distinct().ToList();
                foreach (var mediaType in consumes)
                {
                    writer.WriteValue(mediaType);
                }

                writer.WriteEndArray();

                // This is form data. We need to split the request body into multiple parameters.
                if (consumes.Contains("application/x-www-form-urlencoded") ||
                    consumes.Contains("multipart/form-data"))
                {
                    foreach (var property in RequestBody.Content.First().Value.Schema.Properties)
                    {
                        var paramName = property.Key;
                        var paramSchema = property.Value;
                        if (paramSchema.Type == "string" && paramSchema.Format == "binary") {
                            paramSchema.Type = "file";
                            paramSchema.Format = null;
                        }
                        parameters.Add(
                            new OpenApiFormDataParameter
                            {
                                Description = property.Value.Description,
                                Name = property.Key,
                                Schema = property.Value,
                                Required = RequestBody.Content.First().Value.Schema.Required.Contains(property.Key)

                            });
                    }
                }
                else
                {
                    var content = RequestBody.Content.Values.FirstOrDefault();

                    var bodyParameter = new OpenApiBodyParameter
                    {
                        Description = RequestBody.Description,
                        // V2 spec actually allows the body to have custom name.
                        // To allow round-tripping we use an extension to hold the name
                        Name = "body",
                        Schema = content?.Schema ?? new OpenApiSchema(),
                        Required = RequestBody.Required,
<<<<<<< HEAD
                        Extensions = RequestBody.Extensions
=======
                        Extensions = RequestBody.Extensions.ToDictionary(k => k.Key, v => v.Value)  // Clone extensions so we can remove the x-bodyName extensions from the output V2 model.
>>>>>>> 553061a6
                    };

                    if (bodyParameter.Extensions.ContainsKey(OpenApiConstants.BodyName))
                    {
                        bodyParameter.Name = (RequestBody.Extensions[OpenApiConstants.BodyName] as OpenApiString)?.Value ?? "body";
                        bodyParameter.Extensions.Remove(OpenApiConstants.BodyName);
                    }
                    
                    parameters.Add(bodyParameter);
                }
            }

            if (Responses != null)
            {
                var produces = Responses.Where(r => r.Value.Content != null)
                    .SelectMany(r => r.Value.Content?.Keys)
                    .Distinct()
                    .ToList();

                if (produces.Any())
                {
                    // produces
                    writer.WritePropertyName(OpenApiConstants.Produces);
                    writer.WriteStartArray();
                    foreach (var mediaType in produces)
                    {
                        writer.WriteValue(mediaType);
                    }

                    writer.WriteEndArray();
                }
            }

            // parameters
            // Use the parameters created locally to include request body if exists.
            writer.WriteOptionalCollection(OpenApiConstants.Parameters, parameters, (w, p) => p.SerializeAsV2(w));

            // responses
            writer.WriteRequiredObject(OpenApiConstants.Responses, Responses, (w, r) => r.SerializeAsV2(w));

            // schemes
            // All schemes in the Servers are extracted, regardless of whether the host matches
            // the host defined in the outermost Swagger object. This is due to the 
            // inaccessibility of information for that host in the context of an inner object like this Operation.
            if (Servers != null)
            {
                var schemes = Servers.Select(
                        s =>
                        {
                            Uri.TryCreate(s.Url, UriKind.RelativeOrAbsolute, out var url);
                            return url?.Scheme;
                        })
                    .Where(s => s != null)
                    .Distinct()
                    .ToList();

                writer.WriteOptionalCollection(OpenApiConstants.Schemes, schemes, (w, s) => w.WriteValue(s));
            }

            // deprecated
            writer.WriteProperty(OpenApiConstants.Deprecated, Deprecated, false);

            // security
            writer.WriteOptionalCollection(OpenApiConstants.Security, Security, (w, s) => s.SerializeAsV2(w));

            // specification extensions
            writer.WriteExtensions(Extensions, OpenApiSpecVersion.OpenApi2_0);

            writer.WriteEndObject();
        }
    }
}<|MERGE_RESOLUTION|>--- conflicted
+++ resolved
@@ -257,11 +257,7 @@
                         Name = "body",
                         Schema = content?.Schema ?? new OpenApiSchema(),
                         Required = RequestBody.Required,
-<<<<<<< HEAD
-                        Extensions = RequestBody.Extensions
-=======
                         Extensions = RequestBody.Extensions.ToDictionary(k => k.Key, v => v.Value)  // Clone extensions so we can remove the x-bodyName extensions from the output V2 model.
->>>>>>> 553061a6
                     };
 
                     if (bodyParameter.Extensions.ContainsKey(OpenApiConstants.BodyName))

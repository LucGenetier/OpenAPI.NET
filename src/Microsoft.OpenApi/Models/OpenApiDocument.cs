--- conflicted
+++ resolved
@@ -351,9 +351,6 @@
         /// <summary>
         /// Load the referenced <see cref="IOpenApiReferenceable"/> object from a <see cref="OpenApiReference"/> object
         /// </summary>
-<<<<<<< HEAD
-        public IOpenApiReferenceable ResolveReference(OpenApiReference reference, bool useExternal)
-=======
         public IOpenApiReferenceable ResolveReference(OpenApiReference reference)
         {
             return ResolveReference(reference, false);
@@ -363,7 +360,6 @@
         /// Load the referenced <see cref="IOpenApiReferenceable"/> object from a <see cref="OpenApiReference"/> object
         /// </summary>
         internal IOpenApiReferenceable ResolveReference(OpenApiReference reference, bool useExternal)
->>>>>>> a16ef23e
         {
             if (reference == null)
             {

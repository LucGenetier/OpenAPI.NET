﻿// Copyright (c) Microsoft Corporation. All rights reserved.
// Licensed under the MIT license.

using System;
using System.Collections.Generic;
using System.IO;
using System.Linq;
using System.Security.Cryptography;
using System.Text;
using Microsoft.OpenApi.Exceptions;
using Microsoft.OpenApi.Interfaces;
using Microsoft.OpenApi.Services;
using Microsoft.OpenApi.Writers;

namespace Microsoft.OpenApi.Models
{
    /// <summary>
    /// Describes an OpenAPI object (OpenAPI document). See: https://swagger.io/specification
    /// </summary>
    public class OpenApiDocument : IOpenApiSerializable, IOpenApiExtensible
    {
        /// <summary>
        /// Related workspace containing OpenApiDocuments that are referenced in this document
        /// </summary>
        public OpenApiWorkspace Workspace { get; set; }

        /// <summary>
        /// REQUIRED. Provides metadata about the API. The metadata MAY be used by tooling as required.
        /// </summary>
        public OpenApiInfo Info { get; set; }

        /// <summary>
        /// An array of Server Objects, which provide connectivity information to a target server.
        /// </summary>
        public IList<OpenApiServer> Servers { get; set; } = new List<OpenApiServer>();

        /// <summary>
        /// REQUIRED. The available paths and operations for the API.
        /// </summary>
        public OpenApiPaths Paths { get; set; }

        /// <summary>
        /// An element to hold various schemas for the specification.
        /// </summary>
        public OpenApiComponents Components { get; set; }

        /// <summary>
        /// A declaration of which security mechanisms can be used across the API.
        /// </summary>
        public IList<OpenApiSecurityRequirement> SecurityRequirements { get; set; } =
            new List<OpenApiSecurityRequirement>();

        /// <summary>
        /// A list of tags used by the specification with additional metadata.
        /// </summary>
        public IList<OpenApiTag> Tags { get; set; } = new List<OpenApiTag>();

        /// <summary>
        /// Additional external documentation.
        /// </summary>
        public OpenApiExternalDocs ExternalDocs { get; set; }

        /// <summary>
        /// This object MAY be extended with Specification Extensions.
        /// </summary>
        public IDictionary<string, IOpenApiExtension> Extensions { get; set; } = new Dictionary<string, IOpenApiExtension>();

        /// <summary>
        /// The unique hash code of the generated OpenAPI document
        /// </summary>
        public string HashCode => GenerateHashValue(this);

        /// <summary>
        /// Parameter-less constructor
        /// </summary>
        public OpenApiDocument() {}

        /// <summary>
        /// Initializes a copy of an an <see cref="OpenApiDocument"/> object
        /// </summary>
        public OpenApiDocument(OpenApiDocument document)
        {
            Workspace = document?.Workspace != null ? new(document?.Workspace) : null;
            Info = document?.Info != null ? new(document?.Info) : null;
            Servers = document?.Servers != null ? new List<OpenApiServer>(document.Servers) : null;
            Paths = document?.Paths != null ? new(document?.Paths) : null;
            Components = document?.Components != null ? new(document?.Components) : null;
            SecurityRequirements = document?.SecurityRequirements != null ? new List<OpenApiSecurityRequirement>(document.SecurityRequirements) : null;
            Tags = document?.Tags != null ? new List<OpenApiTag>(document.Tags) : null;
            ExternalDocs = document?.ExternalDocs != null ? new(document?.ExternalDocs) : null;
            Extensions = document?.Extensions != null ? new Dictionary<string, IOpenApiExtension>(document.Extensions) : null;
        }

        /// <summary>
        /// Serialize <see cref="OpenApiDocument"/> to the latest patch of OpenAPI object V3.0.
        /// </summary>
        public void SerializeAsV3(IOpenApiWriter writer)
        {
            Utils.CheckArgumentNull(writer);

            writer.WriteStartObject();

            // openapi
            writer.WriteProperty(OpenApiConstants.OpenApi, "3.0.1");

            // info
            writer.WriteRequiredObject(OpenApiConstants.Info, Info, (w, i) => i.SerializeAsV3(w));

            // servers
            writer.WriteOptionalCollection(OpenApiConstants.Servers, Servers, (w, s) => s.SerializeAsV3(w));

            // paths
            writer.WriteRequiredObject(OpenApiConstants.Paths, Paths, (w, p) => p.SerializeAsV3(w));

            // components
            writer.WriteOptionalObject(OpenApiConstants.Components, Components, (w, c) => c.SerializeAsV3(w));

            // security
            writer.WriteOptionalCollection(
                OpenApiConstants.Security,
                SecurityRequirements,
                (w, s) => s.SerializeAsV3(w));

            // tags
            writer.WriteOptionalCollection(OpenApiConstants.Tags, Tags, (w, t) => t.SerializeAsV3WithoutReference(w));

            // external docs
            writer.WriteOptionalObject(OpenApiConstants.ExternalDocs, ExternalDocs, (w, e) => e.SerializeAsV3(w));

            // extensions
            writer.WriteExtensions(Extensions, OpenApiSpecVersion.OpenApi3_0);

            writer.WriteEndObject();
        }

        /// <summary>
        /// Serialize <see cref="OpenApiDocument"/> to OpenAPI object V2.0.
        /// </summary>
        public void SerializeAsV2(IOpenApiWriter writer)
        {
            Utils.CheckArgumentNull(writer);

            writer.WriteStartObject();

            // swagger
            writer.WriteProperty(OpenApiConstants.Swagger, "2.0");

            // info
            writer.WriteRequiredObject(OpenApiConstants.Info, Info, (w, i) => i.SerializeAsV2(w));

            // host, basePath, schemes, consumes, produces
            WriteHostInfoV2(writer, Servers);

            // paths
            writer.WriteRequiredObject(OpenApiConstants.Paths, Paths, (w, p) => p.SerializeAsV2(w));

            // If references have been inlined we don't need to render the components section
            // however if they have cycles, then we will need a component rendered
            if (writer.GetSettings().InlineLocalReferences)
            {
                var loops = writer.GetSettings().LoopDetector.Loops;

                if (loops.TryGetValue(typeof(OpenApiSchema), out var schemas))
                {
                    var openApiSchemas = schemas.Cast<OpenApiSchema>().Distinct().ToList()
                        .ToDictionary<OpenApiSchema, string>(k => k.Reference.Id);

                    foreach (var schema in openApiSchemas.Values.ToList())
                    {
                        FindSchemaReferences.ResolveSchemas(Components, openApiSchemas);
                    }

                    writer.WriteOptionalMap(
                       OpenApiConstants.Definitions,
                       openApiSchemas,
<<<<<<< HEAD
                       (w, key, component) => component.SerializeAsV2WithoutReference(w));
=======
                       (w, _, component) =>
                       {
                           component.SerializeAsV2WithoutReference(w);
                       });
>>>>>>> 976c9f59
                }
            }
            else
            {
                // Serialize each referenceable object as full object without reference if the reference in the object points to itself.
                // If the reference exists but points to other objects, the object is serialized to just that reference.
                // definitions
                writer.WriteOptionalMap(
                    OpenApiConstants.Definitions,
                    Components?.Schemas,
                    (w, key, component) =>
                    {
                        if (component.Reference != null &&
                            component.Reference.Type == ReferenceType.Schema &&
                            component.Reference.Id == key)
                        {
                            component.SerializeAsV2WithoutReference(w);
                        }
                        else
                        {
                            component.SerializeAsV2(w);
                        }
                    });
            }
            // parameters
            var parameters = Components?.Parameters != null
                ? new(Components.Parameters)
                : new Dictionary<string, OpenApiParameter>();

            if (Components?.RequestBodies != null)
            {
                foreach (var requestBody in Components.RequestBodies.Where(b => !parameters.ContainsKey(b.Key)))
                {
                    parameters.Add(requestBody.Key, requestBody.Value.ConvertToBodyParameter());
                }
            }
            writer.WriteOptionalMap(
                OpenApiConstants.Parameters,
                parameters,
                (w, key, component) =>
                {
                    if (component.Reference != null &&
                        component.Reference.Type == ReferenceType.Parameter &&
                        component.Reference.Id == key)
                    {
                        component.SerializeAsV2WithoutReference(w);
                    }
                    else
                    {
                        component.SerializeAsV2(w);
                    }
                });

            // responses
            writer.WriteOptionalMap(
                OpenApiConstants.Responses,
                Components?.Responses,
                (w, key, component) =>
                {
                    if (component.Reference != null &&
                        component.Reference.Type == ReferenceType.Response &&
                        component.Reference.Id == key)
                    {
                        component.SerializeAsV2WithoutReference(w);
                    }
                    else
                    {
                        component.SerializeAsV2(w);
                    }
                });

            // securityDefinitions
            writer.WriteOptionalMap(
                OpenApiConstants.SecurityDefinitions,
                Components?.SecuritySchemes,
                (w, key, component) =>
                {
                    if (component.Reference != null &&
                        component.Reference.Type == ReferenceType.SecurityScheme &&
                        component.Reference.Id == key)
                    {
                        component.SerializeAsV2WithoutReference(w);
                    }
                    else
                    {
                        component.SerializeAsV2(w);
                    }
                });

            // security
            writer.WriteOptionalCollection(
                OpenApiConstants.Security,
                SecurityRequirements,
                (w, s) => s.SerializeAsV2(w));

            // tags
            writer.WriteOptionalCollection(OpenApiConstants.Tags, Tags, (w, t) => t.SerializeAsV2WithoutReference(w));

            // externalDocs
            writer.WriteOptionalObject(OpenApiConstants.ExternalDocs, ExternalDocs, (w, e) => e.SerializeAsV2(w));

            // extensions
            writer.WriteExtensions(Extensions, OpenApiSpecVersion.OpenApi2_0);

            writer.WriteEndObject();
        }

        private static string ParseServerUrl(OpenApiServer server)
        {
            var parsedUrl = server.Url;

            var variables = server.Variables;
            foreach (var variable in variables.Where(static x => !string.IsNullOrEmpty(x.Value.Default)))
            {
                parsedUrl = parsedUrl.Replace($"{{{variable.Key}}}", variable.Value.Default);
            }
            return parsedUrl;
        }

        private static void WriteHostInfoV2(IOpenApiWriter writer, IList<OpenApiServer> servers)
        {
            if (servers == null || !servers.Any())
            {
                return;
            }

            // Arbitrarily choose the first server given that V2 only allows
            // one host, port, and base path.
            var serverUrl = ParseServerUrl(servers.First());

            // Divide the URL in the Url property into host and basePath required in OpenAPI V2
            // The Url property cannot contain path templating to be valid for V2 serialization.
            var firstServerUrl = new Uri(serverUrl, UriKind.RelativeOrAbsolute);

            // host
            if (firstServerUrl.IsAbsoluteUri)
            {
                writer.WriteProperty(
                    OpenApiConstants.Host,
                    firstServerUrl.GetComponents(UriComponents.Host | UriComponents.Port, UriFormat.SafeUnescaped));

                // basePath
                if (firstServerUrl.AbsolutePath != "/")
                {
                    writer.WriteProperty(OpenApiConstants.BasePath, firstServerUrl.AbsolutePath);
                }
            } else
            {
                var relativeUrl = firstServerUrl.OriginalString;
                if (relativeUrl.StartsWith("//"))
                {
                    var pathPosition = relativeUrl.IndexOf('/', 3);
                    writer.WriteProperty(OpenApiConstants.Host, relativeUrl.Substring(0, pathPosition));
                    relativeUrl = relativeUrl.Substring(pathPosition);
                }
                if (!String.IsNullOrEmpty(relativeUrl) && relativeUrl != "/")
                {
                    writer.WriteProperty(OpenApiConstants.BasePath, relativeUrl);
                }
            }

            // Consider all schemes of the URLs in the server list that have the same
            // host, port, and base path as the first server.
            var schemes = servers.Select(
                    s =>
                    {
                        Uri.TryCreate(ParseServerUrl(s), UriKind.RelativeOrAbsolute, out var url);
                        return url;
                    })
                .Where(
                    u => Uri.Compare(
                            u,
                            firstServerUrl,
                            UriComponents.Host | UriComponents.Port | UriComponents.Path,
                            UriFormat.SafeUnescaped,
                            StringComparison.OrdinalIgnoreCase) ==
                        0 && u.IsAbsoluteUri)
                .Select(u => u.Scheme)
                .Distinct()
                .ToList();

            // schemes
            writer.WriteOptionalCollection(OpenApiConstants.Schemes, schemes, (w, s) => w.WriteValue(s));
        }

        /// <summary>
        /// Walk the OpenApiDocument and resolve unresolved references
        /// </summary>
        /// <remarks>
        /// This method will be replaced by a LoadExternalReferences in the next major update to this library.
        /// Resolving references at load time is going to go away.
        /// </remarks>
        public IEnumerable<OpenApiError> ResolveReferences()
        {
            var resolver = new OpenApiReferenceResolver(this, false);
            var walker = new OpenApiWalker(resolver);
            walker.Walk(this);
            return resolver.Errors;
        }

        /// <summary>
        /// Load the referenced <see cref="IOpenApiReferenceable"/> object from a <see cref="OpenApiReference"/> object
        /// </summary>
        internal T ResolveReferenceTo<T>(OpenApiReference reference) where T : class, IOpenApiReferenceable
        {
            if (reference.IsExternal)
            {
                return ResolveReference(reference, true) as T;
            }
            else
            {
                return ResolveReference(reference, false) as T;
            }
        }

        /// <summary>
        /// Load the referenced <see cref="IOpenApiReferenceable"/> object from a <see cref="OpenApiReference"/> object
        /// </summary>
        public IOpenApiReferenceable ResolveReference(OpenApiReference reference)
        {
            return ResolveReference(reference, false);
        }

        /// <summary>
        /// Takes in an OpenApi document instance and generates its hash value
        /// </summary>
        /// <param name="doc">The OpenAPI description to hash.</param>
        /// <returns>The hash value.</returns>
        public static string GenerateHashValue(OpenApiDocument doc)
        {
            using HashAlgorithm sha = SHA512.Create();
            using var cryptoStream = new CryptoStream(Stream.Null, sha, CryptoStreamMode.Write);
            using var streamWriter = new StreamWriter(cryptoStream);

            var openApiJsonWriter = new OpenApiJsonWriter(streamWriter, new() { Terse = true });
            doc.SerializeAsV3(openApiJsonWriter);
            openApiJsonWriter.Flush();

            cryptoStream.FlushFinalBlock();
            var hash = sha.Hash;

            return ConvertByteArrayToString(hash);
        }

        private static string ConvertByteArrayToString(byte[] hash)
        {
            // Build the final string by converting each byte
            // into hex and appending it to a StringBuilder
            var sb = new StringBuilder();
            for (var i = 0; i < hash.Length; i++)
            {
                sb.Append(hash[i].ToString("X2"));
            }

            return sb.ToString();
        }

        /// <summary>
        /// Load the referenced <see cref="IOpenApiReferenceable"/> object from a <see cref="OpenApiReference"/> object
        /// </summary>
        internal IOpenApiReferenceable ResolveReference(OpenApiReference reference, bool useExternal)
        {
            if (reference == null)
            {
                return null;
            }

            // Todo: Verify if we need to check to see if this external reference is actually targeted at this document.
            if (useExternal)
            {
                if (this.Workspace == null)
                {
                    throw new ArgumentException(Properties.SRResource.WorkspaceRequredForExternalReferenceResolution);
                }
                return this.Workspace.ResolveReference(reference);
            } 

            if (!reference.Type.HasValue)
            {
                throw new ArgumentException(Properties.SRResource.LocalReferenceRequiresType);
            }

            // Special case for Tag
            if (reference.Type == ReferenceType.Tag)
            {
                foreach (var tag in this.Tags)
                {
                    if (tag.Name == reference.Id)
                    {
                        tag.Reference = reference;
                        return tag;
                    }
                }

                return null;
            }

            if (this.Components == null)
            {
                throw new OpenApiException(string.Format(Properties.SRResource.InvalidReferenceId, reference.Id));
            }

            try
            {
                switch (reference.Type)
                {
                    case ReferenceType.Schema:
                        return this.Components.Schemas[reference.Id];

                    case ReferenceType.Response:
                        return this.Components.Responses[reference.Id];

                    case ReferenceType.Parameter:
                        return this.Components.Parameters[reference.Id];

                    case ReferenceType.Example:
                        return this.Components.Examples[reference.Id];

                    case ReferenceType.RequestBody:
                        return this.Components.RequestBodies[reference.Id];

                    case ReferenceType.Header:
                        return this.Components.Headers[reference.Id];

                    case ReferenceType.SecurityScheme:
                        return this.Components.SecuritySchemes[reference.Id];

                    case ReferenceType.Link:
                        return this.Components.Links[reference.Id];

                    case ReferenceType.Callback:
                        return this.Components.Callbacks[reference.Id];

                    case ReferenceType.Path:
                        return this.Paths[reference.Id];

                    default:
                        throw new OpenApiException(Properties.SRResource.InvalidReferenceType);
                }
            }
            catch (KeyNotFoundException)
            {
                throw new OpenApiException(string.Format(Properties.SRResource.InvalidReferenceId, reference.Id));
            }
        }
    }

    internal class FindSchemaReferences : OpenApiVisitorBase
    {
        private Dictionary<string, OpenApiSchema> Schemas;

        public static void ResolveSchemas(OpenApiComponents components, Dictionary<string, OpenApiSchema> schemas )
        {
            var visitor = new FindSchemaReferences();
            visitor.Schemas = schemas;
            var walker = new OpenApiWalker(visitor);
            walker.Walk(components);
        }

        public override void Visit(IOpenApiReferenceable referenceable)
        {
            switch (referenceable)
            {
                case OpenApiSchema schema:
                    if (!Schemas.ContainsKey(schema.Reference.Id))
                    {
                        Schemas.Add(schema.Reference.Id, schema);
                    }
                    break;

                default:
                    break;
            }
            base.Visit(referenceable);
        }

        public override void Visit(OpenApiSchema schema)
        {
            // This is needed to handle schemas used in Responses in components
            if (schema.Reference != null)
            {
                if (!Schemas.ContainsKey(schema.Reference.Id))
                {
                    Schemas.Add(schema.Reference.Id, schema);
                }
            }
            base.Visit(schema);
        }
    }
}<|MERGE_RESOLUTION|>--- conflicted
+++ resolved
@@ -173,14 +173,10 @@
                     writer.WriteOptionalMap(
                        OpenApiConstants.Definitions,
                        openApiSchemas,
-<<<<<<< HEAD
-                       (w, key, component) => component.SerializeAsV2WithoutReference(w));
-=======
                        (w, _, component) =>
                        {
                            component.SerializeAsV2WithoutReference(w);
                        });
->>>>>>> 976c9f59
                 }
             }
             else

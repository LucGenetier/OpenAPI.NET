﻿// Copyright (c) Microsoft Corporation. All rights reserved.
// Licensed under the MIT license.

using System;
using System.Collections.Generic;
using System.Text.Json;
using Json.Schema;
using Microsoft.OpenApi.Any;
using Microsoft.OpenApi.Extensions;
using Microsoft.OpenApi.Helpers;
using Microsoft.OpenApi.Interfaces;
using Microsoft.OpenApi.Writers;

namespace Microsoft.OpenApi.Models
{
    /// <summary>
    /// Parameter Object.
    /// </summary>
    public class OpenApiParameter : IOpenApiReferenceable, IEffective<OpenApiParameter>, IOpenApiExtensible
    {
        private bool? _explode;
<<<<<<< HEAD
        private ParameterStyle? _style;
        private JsonSchema _schema;
=======
        /// <summary>
        /// The style of the parameter.
        /// </summary>
        public ParameterStyle? _style;
>>>>>>> 47ed9333

        /// <summary>
        /// Indicates if object is populated with data or is just a reference to the data
        /// </summary>
        public virtual bool UnresolvedReference { get; set; }

        /// <summary>
        /// Reference object.
        /// </summary>
        public OpenApiReference Reference { get; set; }

        /// <summary>
        /// REQUIRED. The name of the parameter. Parameter names are case sensitive.
        /// If in is "path", the name field MUST correspond to the associated path segment from the path field in the Paths Object.
        /// If in is "header" and the name field is "Accept", "Content-Type" or "Authorization", the parameter definition SHALL be ignored.
        /// For all other cases, the name corresponds to the parameter name used by the in property.
        /// </summary>
        public virtual string Name { get; set; }

        /// <summary>
        /// REQUIRED. The location of the parameter.
        /// Possible values are "query", "header", "path" or "cookie".
        /// </summary>
        public virtual ParameterLocation? In { get; set; }

        /// <summary>
        /// A brief description of the parameter. This could contain examples of use.
        /// CommonMark syntax MAY be used for rich text representation.
        /// </summary>
        public virtual string Description { get; set; }

        /// <summary>
        /// Determines whether this parameter is mandatory.
        /// If the parameter location is "path", this property is REQUIRED and its value MUST be true.
        /// Otherwise, the property MAY be included and its default value is false.
        /// </summary>
        public virtual bool Required { get; set; }

        /// <summary>
        /// Specifies that a parameter is deprecated and SHOULD be transitioned out of usage.
        /// </summary>
<<<<<<< HEAD
        public virtual bool Deprecated { get; set; } = false;
=======
        public bool Deprecated { get; set; }
>>>>>>> 47ed9333

        /// <summary>
        /// Sets the ability to pass empty-valued parameters.
        /// This is valid only for query parameters and allows sending a parameter with an empty value.
        /// Default value is false.
        /// If style is used, and if behavior is n/a (cannot be serialized),
        /// the value of allowEmptyValue SHALL be ignored.
        /// </summary>
<<<<<<< HEAD
        public virtual bool AllowEmptyValue { get; set; } = false;
=======
        public bool AllowEmptyValue { get; set; }
>>>>>>> 47ed9333

        /// <summary>
        /// Describes how the parameter value will be serialized depending on the type of the parameter value.
        /// Default values (based on value of in): for query - form; for path - simple; for header - simple;
        /// for cookie - form.
        /// </summary>
<<<<<<< HEAD
        public virtual ParameterStyle? Style
        {
            get => _style ?? GetDefaultStyleValue();
=======
        public ParameterStyle? Style
        {
            get => _style ?? SetDefaultStyleValue();
>>>>>>> 47ed9333
            set => _style = value;
        }

        /// <summary>
        /// When this is true, parameter values of type array or object generate separate parameters
        /// for each value of the array or key-value pair of the map.
        /// For other types of parameters this property has no effect.
        /// When style is form, the default value is true.
        /// For all other styles, the default value is false.
        /// </summary>
        public virtual bool Explode
        {
            get => _explode ?? Style == ParameterStyle.Form;
            set => _explode = value;
        }

        /// <summary>
        /// Determines whether the parameter value SHOULD allow reserved characters,
        /// as defined by RFC3986 :/?#[]@!$&amp;'()*+,;= to be included without percent-encoding.
        /// This property only applies to parameters with an in value of query.
        /// The default value is false.
        /// </summary>
        public virtual bool AllowReserved { get; set; }

        /// <summary>
        /// The schema defining the type used for the parameter.
        /// </summary>
        public virtual JsonSchema Schema 
        { 
            get => _schema; 
            set => _schema = value;  
        }

        /// <summary>
        /// Examples of the media type. Each example SHOULD contain a value
        /// in the correct format as specified in the parameter encoding.
        /// The examples object is mutually exclusive of the example object.
        /// Furthermore, if referencing a schema which contains an example,
        /// the examples value SHALL override the example provided by the schema.
        /// </summary>
        public virtual IDictionary<string, OpenApiExample> Examples { get; set; } = new Dictionary<string, OpenApiExample>();

        /// <summary>
        /// Example of the media type. The example SHOULD match the specified schema and encoding properties
        /// if present. The example object is mutually exclusive of the examples object.
        /// Furthermore, if referencing a schema which contains an example,
        /// the example value SHALL override the example provided by the schema.
        /// To represent examples of media types that cannot naturally be represented in JSON or YAML,
        /// a string value can contain the example with escaping where necessary.
        /// </summary>
        public virtual OpenApiAny Example { get; set; }

        /// <summary>
        /// A map containing the representations for the parameter.
        /// The key is the media type and the value describes it.
        /// The map MUST only contain one entry.
        /// For more complex scenarios, the content property can define the media type and schema of the parameter.
        /// A parameter MUST contain either a schema property, or a content property, but not both.
        /// When example or examples are provided in conjunction with the schema object,
        /// the example MUST follow the prescribed serialization strategy for the parameter.
        /// </summary>
        public virtual IDictionary<string, OpenApiMediaType> Content { get; set; } = new Dictionary<string, OpenApiMediaType>();

        /// <summary>
        /// This object MAY be extended with Specification Extensions.
        /// </summary>
        public virtual IDictionary<string, IOpenApiExtension> Extensions { get; set; } = new Dictionary<string, IOpenApiExtension>();

        /// <summary>
        /// A parameterless constructor
        /// </summary>
        public OpenApiParameter() { }

        /// <summary>
        /// Initializes a clone instance of <see cref="OpenApiParameter"/> object
        /// </summary>
        public OpenApiParameter(OpenApiParameter parameter)
        {
            UnresolvedReference = parameter?.UnresolvedReference ?? UnresolvedReference;
            Reference = parameter?.Reference != null ? new(parameter?.Reference) : null;
            Name = parameter?.Name ?? Name;
            In = parameter?.In ?? In;
            Description = parameter?.Description ?? Description;
            Required = parameter?.Required ?? Required;
            Style = parameter?.Style ?? Style;
            Explode = parameter?.Explode ?? Explode;
            AllowReserved = parameter?.AllowReserved ?? AllowReserved;
            _schema = JsonNodeCloneHelper.CloneJsonSchema(parameter?.Schema);
            Examples = parameter?.Examples != null ? new Dictionary<string, OpenApiExample>(parameter.Examples) : null;
            Example = JsonNodeCloneHelper.Clone(parameter?.Example);
            Content = parameter?.Content != null ? new Dictionary<string, OpenApiMediaType>(parameter.Content) : null;
            Extensions = parameter?.Extensions != null ? new Dictionary<string, IOpenApiExtension>(parameter.Extensions) : null;
            AllowEmptyValue = parameter?.AllowEmptyValue ?? AllowEmptyValue;
            Deprecated = parameter?.Deprecated ?? Deprecated;
        }

        /// <summary>
        /// Serialize <see cref="OpenApiParameter"/> to Open Api v3.1
        /// </summary>
        public virtual void SerializeAsV31(IOpenApiWriter writer)
        {
            SerializeInternal(writer, (writer, element) => element.SerializeAsV31(writer),
                (writer, element) => element.SerializeAsV31WithoutReference(writer));
        }

        /// <summary>
        /// Serialize <see cref="OpenApiParameter"/> to Open Api v3.0
        /// </summary>
        public virtual void SerializeAsV3(IOpenApiWriter writer)
        {
<<<<<<< HEAD
            SerializeInternal(writer, (writer, element) => element.SerializeAsV3(writer),
                (writer, element) => element.SerializeAsV3WithoutReference(writer));
        }

        private void SerializeInternal(IOpenApiWriter writer, Action<IOpenApiWriter, IOpenApiSerializable> callback,
            Action<IOpenApiWriter, IOpenApiReferenceable> action)
        {
            writer = writer ?? throw Error.ArgumentNull(nameof(writer));
=======
            Utils.CheckArgumentNull(writer);
>>>>>>> 47ed9333

            var target = this;

            if (Reference != null)
            {
                if (!writer.GetSettings().ShouldInlineReference(Reference))
                {
                    callback(writer, Reference);
                    return;
                }
                else
                {
                    target = GetEffective(Reference.HostDocument);
                }
            }
            action(writer, target);
        }

        /// <summary>
        /// Returns an effective OpenApiParameter object based on the presence of a $ref
        /// </summary>
        /// <param name="doc">The host OpenApiDocument that contains the reference.</param>
        /// <returns>OpenApiParameter</returns>
        public OpenApiParameter GetEffective(OpenApiDocument doc)
        {
            if (Reference != null)
            {
                return doc.ResolveReferenceTo<OpenApiParameter>(Reference);
            }
            else
            {
                return this;
            }
        }

        /// <summary>
        /// Serialize to OpenAPI V3 document without using reference.
        /// </summary>
        public virtual void SerializeAsV31WithoutReference(IOpenApiWriter writer)
        {
            SerializeInternalWithoutReference(writer, OpenApiSpecVersion.OpenApi3_1,
                (writer, element) => element.SerializeAsV31(writer));
        }

        /// <summary>
        /// Serialize to OpenAPI V3 document without using reference.
        /// </summary>
        public virtual void SerializeAsV3WithoutReference(IOpenApiWriter writer) 
        {
            SerializeInternalWithoutReference(writer, OpenApiSpecVersion.OpenApi3_0,
                (writer, element) => element.SerializeAsV3(writer));
        }

        internal virtual void SerializeInternalWithoutReference(IOpenApiWriter writer, OpenApiSpecVersion version, 
            Action<IOpenApiWriter, IOpenApiSerializable> callback)
        {
            writer.WriteStartObject();

            // name
            writer.WriteProperty(OpenApiConstants.Name, Name);

            // in
            writer.WriteProperty(OpenApiConstants.In, In?.GetDisplayName());

            // description
            writer.WriteProperty(OpenApiConstants.Description, Description);

            // required
            writer.WriteProperty(OpenApiConstants.Required, Required, false);

            // deprecated
            writer.WriteProperty(OpenApiConstants.Deprecated, Deprecated, false);

            // allowEmptyValue
            writer.WriteProperty(OpenApiConstants.AllowEmptyValue, AllowEmptyValue, false);

            // style
            if (_style.HasValue)
            {
                writer.WriteProperty(OpenApiConstants.Style, _style.Value.GetDisplayName());
            }

            // explode
            writer.WriteProperty(OpenApiConstants.Explode, _explode, _style is ParameterStyle.Form);

            // allowReserved
            writer.WriteProperty(OpenApiConstants.AllowReserved, AllowReserved, false);

            // schema
            if (Schema != null)
            {
                writer.WritePropertyName(OpenApiConstants.Schema);
                writer.WriteJsonSchema(Schema);
            }

            // example
            writer.WriteOptionalObject(OpenApiConstants.Example, Example, (w, s) => w.WriteAny(s));

            // examples
            writer.WriteOptionalMap(OpenApiConstants.Examples, Examples, callback);

            // content
            writer.WriteOptionalMap(OpenApiConstants.Content, Content, callback);

            // extensions
            writer.WriteExtensions(Extensions, version);

            writer.WriteEndObject();
        }

        /// <summary>
        /// Serialize <see cref="OpenApiParameter"/> to Open Api v2.0
        /// </summary>
        public void SerializeAsV2(IOpenApiWriter writer)
        {
<<<<<<< HEAD
            writer = writer ?? throw Error.ArgumentNull(nameof(writer));
=======
            Utils.CheckArgumentNull(writer);
>>>>>>> 47ed9333

            var target = this;
            if (Reference != null)
            {
                if (!writer.GetSettings().ShouldInlineReference(Reference))
                {
                    Reference.SerializeAsV2(writer);
                    return;
                }
                else
                {
                    target = this.GetEffective(Reference.HostDocument);
                }
            }

            target.SerializeAsV2WithoutReference(writer);
        }

        /// <summary>
        /// Serialize to OpenAPI V2 document without using reference.
        /// </summary>
        public void SerializeAsV2WithoutReference(IOpenApiWriter writer)
        {
            writer.WriteStartObject();

            // in
            if (this is OpenApiFormDataParameter)
            {
                writer.WriteProperty(OpenApiConstants.In, "formData");
            }
            else if (this is OpenApiBodyParameter)
            {
                writer.WriteProperty(OpenApiConstants.In, "body");
            }
            else
            {
                writer.WriteProperty(OpenApiConstants.In, In?.GetDisplayName());
            }

            // name
            writer.WriteProperty(OpenApiConstants.Name, Name);

            // description
            writer.WriteProperty(OpenApiConstants.Description, Description);

            // required
            writer.WriteProperty(OpenApiConstants.Required, Required, false);

            // deprecated
            writer.WriteProperty(OpenApiConstants.Deprecated, Deprecated, false);

            var extensionsClone = new Dictionary<string, IOpenApiExtension>(Extensions);

            // schema
            if (this is OpenApiBodyParameter)
            {
                writer.WriteOptionalObject(OpenApiConstants.Schema, Schema, (w, s) => writer.WriteJsonSchema(s));
            }
            // In V2 parameter's type can't be a reference to a custom object schema or can't be of type object
            // So in that case map the type as string.
<<<<<<< HEAD
            else if (Schema?.GetJsonType() == SchemaValueType.Object)
=======
            else
            if (Schema?.UnresolvedReference == true || "object".Equals(Schema?.Type, StringComparison.OrdinalIgnoreCase))
>>>>>>> 47ed9333
            {
                writer.WriteProperty(OpenApiConstants.Type, "string");
            }
            else
            {
                // type
                // format
                // items
                // collectionFormat
                // default
                // maximum
                // exclusiveMaximum
                // minimum
                // exclusiveMinimum
                // maxLength
                // minLength
                // pattern
                // maxItems
                // minItems
                // uniqueItems
                // enum
                // multipleOf
                if (Schema != null)
                {
                    SchemaSerializerHelper.WriteAsItemsProperties(Schema, writer, Extensions);
                    var extensions = Schema.GetExtensions();
                    if (extensions != null)
                    {
                        foreach (var key in extensions.Keys)
                        {
                            // The extension will already have been serialized as part of the call to WriteAsItemsProperties above,
                            // so remove it from the cloned collection so we don't write it again.
                            extensionsClone.Remove(key);
                        }
                    }
                }

                // allowEmptyValue
                writer.WriteProperty(OpenApiConstants.AllowEmptyValue, AllowEmptyValue, false);

                if (this.In == ParameterLocation.Query && SchemaValueType.Array.Equals(Schema?.GetJsonType()))
                {
                    if (this.Style == ParameterStyle.Form && this.Explode == true)
                    {
                        writer.WriteProperty("collectionFormat", "multi");
                    }
                    else if (this.Style == ParameterStyle.PipeDelimited)
                    {
                        writer.WriteProperty("collectionFormat", "pipes");
                    }
                    else if (this.Style == ParameterStyle.SpaceDelimited)
                    {
                        writer.WriteProperty("collectionFormat", "ssv");
                    }
                }
            }

            // extensions
            writer.WriteExtensions(extensionsClone, OpenApiSpecVersion.OpenApi2_0);

            writer.WriteEndObject();
        }

        internal virtual ParameterStyle? GetDefaultStyleValue()
        {
            Style = In switch
            {
                ParameterLocation.Query => ParameterStyle.Form,
                ParameterLocation.Header => ParameterStyle.Simple,
                ParameterLocation.Path => ParameterStyle.Simple,
                ParameterLocation.Cookie => ParameterStyle.Form,
                _ => (ParameterStyle?)ParameterStyle.Simple,
            };

            return Style;
        }
    }

    /// <summary>
    /// Body parameter class to propagate information needed for <see cref="OpenApiParameter.SerializeAsV2"/>
    /// </summary>
    internal class OpenApiBodyParameter : OpenApiParameter
    {
    }

    /// <summary>
    /// Form parameter class to propagate information needed for <see cref="OpenApiParameter.SerializeAsV2"/>
    /// </summary>
    internal class OpenApiFormDataParameter : OpenApiParameter
    {
    }
}<|MERGE_RESOLUTION|>--- conflicted
+++ resolved
@@ -1,4 +1,4 @@
-﻿// Copyright (c) Microsoft Corporation. All rights reserved.
+// Copyright (c) Microsoft Corporation. All rights reserved.
 // Licensed under the MIT license.
 
 using System;
@@ -19,15 +19,8 @@
     public class OpenApiParameter : IOpenApiReferenceable, IEffective<OpenApiParameter>, IOpenApiExtensible
     {
         private bool? _explode;
-<<<<<<< HEAD
         private ParameterStyle? _style;
         private JsonSchema _schema;
-=======
-        /// <summary>
-        /// The style of the parameter.
-        /// </summary>
-        public ParameterStyle? _style;
->>>>>>> 47ed9333
 
         /// <summary>
         /// Indicates if object is populated with data or is just a reference to the data
@@ -69,11 +62,7 @@
         /// <summary>
         /// Specifies that a parameter is deprecated and SHOULD be transitioned out of usage.
         /// </summary>
-<<<<<<< HEAD
         public virtual bool Deprecated { get; set; } = false;
-=======
-        public bool Deprecated { get; set; }
->>>>>>> 47ed9333
 
         /// <summary>
         /// Sets the ability to pass empty-valued parameters.
@@ -82,26 +71,16 @@
         /// If style is used, and if behavior is n/a (cannot be serialized),
         /// the value of allowEmptyValue SHALL be ignored.
         /// </summary>
-<<<<<<< HEAD
         public virtual bool AllowEmptyValue { get; set; } = false;
-=======
-        public bool AllowEmptyValue { get; set; }
->>>>>>> 47ed9333
 
         /// <summary>
         /// Describes how the parameter value will be serialized depending on the type of the parameter value.
         /// Default values (based on value of in): for query - form; for path - simple; for header - simple;
         /// for cookie - form.
         /// </summary>
-<<<<<<< HEAD
         public virtual ParameterStyle? Style
         {
             get => _style ?? GetDefaultStyleValue();
-=======
-        public ParameterStyle? Style
-        {
-            get => _style ?? SetDefaultStyleValue();
->>>>>>> 47ed9333
             set => _style = value;
         }
 
@@ -212,7 +191,6 @@
         /// </summary>
         public virtual void SerializeAsV3(IOpenApiWriter writer)
         {
-<<<<<<< HEAD
             SerializeInternal(writer, (writer, element) => element.SerializeAsV3(writer),
                 (writer, element) => element.SerializeAsV3WithoutReference(writer));
         }
@@ -221,9 +199,6 @@
             Action<IOpenApiWriter, IOpenApiReferenceable> action)
         {
             writer = writer ?? throw Error.ArgumentNull(nameof(writer));
-=======
-            Utils.CheckArgumentNull(writer);
->>>>>>> 47ed9333
 
             var target = this;
 
@@ -339,11 +314,7 @@
         /// </summary>
         public void SerializeAsV2(IOpenApiWriter writer)
         {
-<<<<<<< HEAD
             writer = writer ?? throw Error.ArgumentNull(nameof(writer));
-=======
-            Utils.CheckArgumentNull(writer);
->>>>>>> 47ed9333
 
             var target = this;
             if (Reference != null)
@@ -404,12 +375,7 @@
             }
             // In V2 parameter's type can't be a reference to a custom object schema or can't be of type object
             // So in that case map the type as string.
-<<<<<<< HEAD
             else if (Schema?.GetJsonType() == SchemaValueType.Object)
-=======
-            else
-            if (Schema?.UnresolvedReference == true || "object".Equals(Schema?.Type, StringComparison.OrdinalIgnoreCase))
->>>>>>> 47ed9333
             {
                 writer.WriteProperty(OpenApiConstants.Type, "string");
             }

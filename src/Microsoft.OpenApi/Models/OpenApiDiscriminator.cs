--- conflicted
+++ resolved
@@ -1,4 +1,4 @@
-﻿// Copyright (c) Microsoft Corporation. All rights reserved.
+// Copyright (c) Microsoft Corporation. All rights reserved.
 // Licensed under the MIT license.
 
 using System.Collections.Generic;
@@ -61,7 +61,6 @@
         /// </summary>
         public void SerializeAsV3(IOpenApiWriter writer)
         {
-<<<<<<< HEAD
             SerializeInternal(writer);
 
             writer.WriteEndObject();
@@ -74,9 +73,6 @@
         private void SerializeInternal(IOpenApiWriter writer)
         {
             writer = writer ?? throw Error.ArgumentNull(nameof(writer));
-=======
-            Utils.CheckArgumentNull(writer);
->>>>>>> 47ed9333
 
             writer.WriteStartObject();
 

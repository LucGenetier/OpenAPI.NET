﻿// Copyright (c) Microsoft Corporation. All rights reserved.
// Licensed under the MIT license. 

using System;
using System.Collections.Generic;
using System.Linq;
using Json.Schema;
using Microsoft.OpenApi.Any;
using Microsoft.OpenApi.Interfaces;
using Microsoft.OpenApi.Writers;

namespace Microsoft.OpenApi.Models
{
    /// <summary>
    /// Request Body Object
    /// </summary>
    public class OpenApiRequestBody : IOpenApiSerializable, IOpenApiReferenceable, IOpenApiExtensible, IEffective<OpenApiRequestBody>
    {
        /// <summary>
        /// Indicates if object is populated with data or is just a reference to the data
        /// </summary>
        public bool UnresolvedReference { get; set; }

        /// <summary>
        /// Reference object.
        /// </summary>
        public OpenApiReference Reference { get; set; }

        /// <summary>
        /// A brief description of the request body. This could contain examples of use.
        /// CommonMark syntax MAY be used for rich text representation.
        /// </summary>
        public virtual string Description { get; set; }

        /// <summary>
        /// Determines if the request body is required in the request. Defaults to false.
        /// </summary>
        public virtual bool Required { get; set; }

        /// <summary>
        /// REQUIRED. The content of the request body. The key is a media type or media type range and the value describes it.
        /// For requests that match multiple keys, only the most specific key is applicable. e.g. text/plain overrides text/*
        /// </summary>
        public virtual IDictionary<string, OpenApiMediaType> Content { get; set; } = new Dictionary<string, OpenApiMediaType>();

        /// <summary>
        /// This object MAY be extended with Specification Extensions.
        /// </summary>
        public virtual IDictionary<string, IOpenApiExtension> Extensions { get; set; } = new Dictionary<string, IOpenApiExtension>();

        /// <summary>
        /// Parameter-less constructor
        /// </summary>
        public OpenApiRequestBody() { }

        /// <summary>
        /// Initializes a copy instance of an <see cref="OpenApiRequestBody"/> object
        /// </summary>
        public OpenApiRequestBody(OpenApiRequestBody requestBody)
        {
            UnresolvedReference = requestBody?.UnresolvedReference ?? UnresolvedReference;
            Reference = requestBody?.Reference != null ? new(requestBody?.Reference) : null;
            Description = requestBody?.Description ?? Description;
            Required = requestBody?.Required ?? Required;
            Content = requestBody?.Content != null ? new Dictionary<string, OpenApiMediaType>(requestBody.Content) : null;
            Extensions = requestBody?.Extensions != null ? new Dictionary<string, IOpenApiExtension>(requestBody.Extensions) : null;
        }

        /// <summary>
        /// Serialize <see cref="OpenApiRequestBody"/> to Open Api v3.1
        /// </summary>
        public virtual void SerializeAsV31(IOpenApiWriter writer)
        {
            SerializeInternal(writer, (writer, element) => element.SerializeAsV31(writer),
                (writer, element) => element.SerializeAsV31WithoutReference(writer));
        }

        /// <summary>
        /// Serialize <see cref="OpenApiRequestBody"/> to Open Api v3.0
        /// </summary>
        public virtual void SerializeAsV3(IOpenApiWriter writer)
        {
            SerializeInternal(writer, (writer, element) => element.SerializeAsV3(writer),
                (writer, element) => element.SerializeAsV3WithoutReference(writer));
        }

        private void SerializeInternal(IOpenApiWriter writer, Action<IOpenApiWriter, IOpenApiSerializable> callback,
            Action<IOpenApiWriter, IOpenApiReferenceable> action)
        {
            writer = writer ?? throw Error.ArgumentNull(nameof(writer));

            var target = this;

            if (Reference != null)
            {
                if (!writer.GetSettings().ShouldInlineReference(Reference))
                {
                    callback(writer, Reference);
                    return;
                }
                else
                {
                    target = GetEffective(Reference.HostDocument);
                }
            }
            action(writer, target);
        }

        /// <summary>
        /// Returns an effective OpenApiRequestBody object based on the presence of a $ref 
        /// </summary>
        /// <param name="doc">The host OpenApiDocument that contains the reference.</param>
        /// <returns>OpenApiRequestBody</returns>
        public OpenApiRequestBody GetEffective(OpenApiDocument doc)
        {
            if (Reference != null)
            {
                return doc.ResolveReferenceTo<OpenApiRequestBody>(Reference);
            }
            else
            {
                return this;
            }
        }

        /// <summary>
        /// Serialize to OpenAPI V31 document without using reference.
        /// </summary>
<<<<<<< HEAD
        public void SerializeAsV31WithoutReference(IOpenApiWriter writer)
=======
        public virtual void SerializeAsV31WithoutReference(IOpenApiWriter writer) 
>>>>>>> 159138c5
        {
            SerializeInternalWithoutReference(writer, OpenApiSpecVersion.OpenApi3_1,
                    (writer, element) => element.SerializeAsV31(writer));
        }

        /// <summary>
        /// Serialize to OpenAPI V3 document without using reference.
        /// </summary>
<<<<<<< HEAD
        public void SerializeAsV3WithoutReference(IOpenApiWriter writer)
=======
        public virtual void SerializeAsV3WithoutReference(IOpenApiWriter writer) 
>>>>>>> 159138c5
        {
            SerializeInternalWithoutReference(writer, OpenApiSpecVersion.OpenApi3_0,
                (writer, element) => element.SerializeAsV3(writer));
        }
<<<<<<< HEAD

        private void SerializeInternalWithoutReference(IOpenApiWriter writer, OpenApiSpecVersion version,
=======
        
        internal virtual void SerializeInternalWithoutReference(IOpenApiWriter writer, OpenApiSpecVersion version,
>>>>>>> 159138c5
            Action<IOpenApiWriter, IOpenApiSerializable> callback)
        {
            writer.WriteStartObject();

            // description
            writer.WriteProperty(OpenApiConstants.Description, Description);

            // content
            writer.WriteRequiredMap(OpenApiConstants.Content, Content, callback);

            // required
            writer.WriteProperty(OpenApiConstants.Required, Required, false);

            // extensions
            writer.WriteExtensions(Extensions, version);

            writer.WriteEndObject();
        }

        /// <summary>
        /// Serialize <see cref="OpenApiRequestBody"/> to Open Api v2.0
        /// </summary>
        public void SerializeAsV2(IOpenApiWriter writer)
        {
            // RequestBody object does not exist in V2.
        }

        /// <summary>
        /// Serialize to OpenAPI V2 document without using reference.
        /// </summary>
        public void SerializeAsV2WithoutReference(IOpenApiWriter writer)
        {
            // RequestBody object does not exist in V2.
        }

        internal OpenApiBodyParameter ConvertToBodyParameter()
        {
            var bodyParameter = new OpenApiBodyParameter
            {
                Description = Description,
                // V2 spec actually allows the body to have custom name.
                // To allow round-tripping we use an extension to hold the name
                Name = "body",
                Schema = Content.Values.FirstOrDefault()?.Schema ?? new JsonSchemaBuilder().Build(),
                Required = Required,
                Extensions = Extensions.ToDictionary(static k => k.Key, static v => v.Value)  // Clone extensions so we can remove the x-bodyName extensions from the output V2 model.
            };
            if (bodyParameter.Extensions.ContainsKey(OpenApiConstants.BodyName))
            {
                var bodyName = bodyParameter.Extensions[OpenApiConstants.BodyName] as OpenApiAny;
                bodyParameter.Name = string.IsNullOrEmpty(bodyName?.Node.ToString()) ? "body" : bodyName?.Node.ToString();
                bodyParameter.Extensions.Remove(OpenApiConstants.BodyName);
            }
            return bodyParameter;
        }

        internal IEnumerable<OpenApiFormDataParameter> ConvertToFormDataParameters()
        {
            if (Content == null || !Content.Any())
                yield break;

            foreach (var property in Content.First().Value.Schema.GetProperties())
            {
                var paramSchema = property.Value;
                if (paramSchema.GetType().Equals(SchemaValueType.String)
                    && ("binary".Equals(paramSchema.GetFormat().Key, StringComparison.OrdinalIgnoreCase)
                    || "base64".Equals(paramSchema.GetFormat().Key, StringComparison.OrdinalIgnoreCase)))
                {
                    // JsonSchema is immutable so these can't be set
                    //paramSchema.Type("file");
                    //paramSchema.Format(null);
                }
                yield return new OpenApiFormDataParameter
                {
                    Description = property.Value.GetDescription(),
                    Name = property.Key,
                    Schema = property.Value,
                    Required = Content.First().Value.Schema.GetRequired()?.Contains(property.Key) ?? false
                };
            }
        }
    }
}<|MERGE_RESOLUTION|>--- conflicted
+++ resolved
@@ -1,4 +1,4 @@
-﻿// Copyright (c) Microsoft Corporation. All rights reserved.
+// Copyright (c) Microsoft Corporation. All rights reserved.
 // Licensed under the MIT license. 
 
 using System;
@@ -126,11 +126,7 @@
         /// <summary>
         /// Serialize to OpenAPI V31 document without using reference.
         /// </summary>
-<<<<<<< HEAD
-        public void SerializeAsV31WithoutReference(IOpenApiWriter writer)
-=======
         public virtual void SerializeAsV31WithoutReference(IOpenApiWriter writer) 
->>>>>>> 159138c5
         {
             SerializeInternalWithoutReference(writer, OpenApiSpecVersion.OpenApi3_1,
                     (writer, element) => element.SerializeAsV31(writer));
@@ -139,22 +135,13 @@
         /// <summary>
         /// Serialize to OpenAPI V3 document without using reference.
         /// </summary>
-<<<<<<< HEAD
-        public void SerializeAsV3WithoutReference(IOpenApiWriter writer)
-=======
         public virtual void SerializeAsV3WithoutReference(IOpenApiWriter writer) 
->>>>>>> 159138c5
         {
             SerializeInternalWithoutReference(writer, OpenApiSpecVersion.OpenApi3_0,
                 (writer, element) => element.SerializeAsV3(writer));
         }
-<<<<<<< HEAD
-
-        private void SerializeInternalWithoutReference(IOpenApiWriter writer, OpenApiSpecVersion version,
-=======
         
         internal virtual void SerializeInternalWithoutReference(IOpenApiWriter writer, OpenApiSpecVersion version,
->>>>>>> 159138c5
             Action<IOpenApiWriter, IOpenApiSerializable> callback)
         {
             writer.WriteStartObject();

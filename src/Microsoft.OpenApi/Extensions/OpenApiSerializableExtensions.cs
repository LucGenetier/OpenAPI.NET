﻿// Copyright (c) Microsoft Corporation. All rights reserved.
// Licensed under the MIT license.

using System.Globalization;
using System.IO;
using Microsoft.OpenApi.Exceptions;
using Microsoft.OpenApi.Interfaces;
using Microsoft.OpenApi.Properties;
using Microsoft.OpenApi.Writers;

namespace Microsoft.OpenApi.Extensions
{
    /// <summary>
    /// Extension methods for <see cref="IOpenApiSerializable"/> serialization.
    /// </summary>
    public static class OpenApiSerializableExtensions
    {
        /// <summary>
        /// Serialize the <see cref="IOpenApiSerializable"/> to the Open API document (JSON) using the given stream and specification version.
        /// </summary>
        /// <typeparam name="T">the <see cref="IOpenApiSerializable"/></typeparam>
        /// <param name="element">The Open API element.</param>
        /// <param name="stream">The output stream.</param>
        /// <param name="specVersion">The Open API specification version.</param>
        public static void SerializeAsJson<T>(this T element, Stream stream, OpenApiSpecVersion specVersion)
            where T : IOpenApiSerializable
        {
            element.Serialize(stream, specVersion, OpenApiFormat.Json);
        }

        /// <summary>
        /// Serializes the <see cref="IOpenApiSerializable"/> to the Open API document (YAML) using the given stream and specification version.
        /// </summary>
        /// <typeparam name="T">the <see cref="IOpenApiSerializable"/></typeparam>
        /// <param name="element">The Open API element.</param>
        /// <param name="stream">The output stream.</param>
        /// <param name="specVersion">The Open API specification version.</param>
        public static void SerializeAsYaml<T>(this T element, Stream stream, OpenApiSpecVersion specVersion)
            where T : IOpenApiSerializable
        {
            element.Serialize(stream, specVersion, OpenApiFormat.Yaml);
        }

        /// <summary>
        /// Serializes the <see cref="IOpenApiSerializable"/> to the Open API document using
        /// the given stream, specification version and the format.
        /// </summary>
        /// <typeparam name="T">the <see cref="IOpenApiSerializable"/></typeparam>
        /// <param name="element">The Open API element.</param>
        /// <param name="stream">The given stream.</param>
        /// <param name="specVersion">The Open API specification version.</param>
        /// <param name="format">The output format (JSON or YAML).</param>
        public static void Serialize<T>(
            this T element,
            Stream stream,
            OpenApiSpecVersion specVersion,
            OpenApiFormat format)
            where T : IOpenApiSerializable
        {
            element.Serialize(stream, specVersion, format, null);
        }

        /// <summary>
        /// Serializes the <see cref="IOpenApiSerializable"/> to the Open API document using
        /// the given stream, specification version and the format.
        /// </summary>
        /// <typeparam name="T">the <see cref="IOpenApiSerializable"/></typeparam>
        /// <param name="element">The Open API element.</param>
        /// <param name="stream">The given stream.</param>
        /// <param name="specVersion">The Open API specification version.</param>
        /// <param name="format">The output format (JSON or YAML).</param>
        /// <param name="settings">Provide configuration settings for controlling writing output</param>
        public static void Serialize<T>(
            this T element,
            Stream stream,
            OpenApiSpecVersion specVersion,
            OpenApiFormat format,
            OpenApiWriterSettings settings)
            where T : IOpenApiSerializable
        {
            Utils.CheckArgumentNull(stream);

            var streamWriter = new FormattingStreamWriter(stream, CultureInfo.InvariantCulture);

            IOpenApiWriter writer = format switch
            {
                OpenApiFormat.Json => new OpenApiJsonWriter(streamWriter, settings, false),
                OpenApiFormat.Yaml => new OpenApiYamlWriter(streamWriter, settings),
                _ => throw new OpenApiException(string.Format(SRResource.OpenApiFormatNotSupported, format)),
            };
            element.Serialize(writer, specVersion);
        }

        /// <summary>
        /// Serializes the <see cref="IOpenApiSerializable"/> to Open API document using the given specification version and writer.
        /// </summary>
        /// <typeparam name="T">the <see cref="IOpenApiSerializable"/></typeparam>
        /// <param name="element">The Open API element.</param>
        /// <param name="writer">The output writer.</param>
        /// <param name="specVersion">Version of the specification the output should conform to</param>
        public static void Serialize<T>(this T element, IOpenApiWriter writer, OpenApiSpecVersion specVersion)
            where T : IOpenApiSerializable
        {
            Utils.CheckArgumentNull(element);
            Utils.CheckArgumentNull(writer);

            switch (specVersion)
            {
                case OpenApiSpecVersion.OpenApi3_1:
                    element.SerializeAsV31(writer);
                    break;

                case OpenApiSpecVersion.OpenApi3_0:
                    element.SerializeAsV3(writer);
                    break;

                case OpenApiSpecVersion.OpenApi2_0:
                    element.SerializeAsV2(writer);
                    break;

                default:
                    throw new OpenApiException(string.Format(SRResource.OpenApiSpecVersionNotSupported, specVersion));
            }

            writer.Flush();
        }

        /// <summary>
        /// Serializes the <see cref="IOpenApiSerializable"/> to the Open API document as a string in JSON format.
        /// </summary>
        /// <typeparam name="T">the <see cref="IOpenApiSerializable"/></typeparam>
        /// <param name="element">The Open API element.</param>
        /// <param name="specVersion">The Open API specification version.</param>
        public static string SerializeAsJson<T>(
            this T element,
            OpenApiSpecVersion specVersion)
            where T : IOpenApiSerializable
        {
            return element.Serialize(specVersion, OpenApiFormat.Json);
        }

        /// <summary>
        /// Serializes the <see cref="IOpenApiSerializable"/> to the Open API document as a string in YAML format.
        /// </summary>
        /// <typeparam name="T">the <see cref="IOpenApiSerializable"/></typeparam>
        /// <param name="element">The Open API element.</param>
        /// <param name="specVersion">The Open API specification version.</param>
        public static string SerializeAsYaml<T>(
            this T element,
            OpenApiSpecVersion specVersion)
            where T : IOpenApiSerializable
        {
            return element.Serialize(specVersion, OpenApiFormat.Yaml);
        }

        /// <summary>
        /// Serializes the <see cref="IOpenApiSerializable"/> to the Open API document as a string in the given format.
        /// </summary>
        /// <typeparam name="T">the <see cref="IOpenApiSerializable"/></typeparam>
        /// <param name="element">The Open API element.</param>
        /// <param name="specVersion">The Open API specification version.</param>
        /// <param name="format">Open API document format.</param>
        public static string Serialize<T>(
            this T element,
            OpenApiSpecVersion specVersion,
            OpenApiFormat format)
            where T : IOpenApiSerializable
        {
            Utils.CheckArgumentNull(element);

            using var stream = new MemoryStream();
            element.Serialize(stream, specVersion, format);
            stream.Position = 0;

<<<<<<< HEAD
                using (var streamReader = new StreamReader(stream))
                {
                    var result = streamReader.ReadToEnd();
                    return result;
                }
            }
=======
            using var streamReader = new StreamReader(stream);
            return streamReader.ReadToEnd();
>>>>>>> 47ed9333
        }
    }
}<|MERGE_RESOLUTION|>--- conflicted
+++ resolved
@@ -1,4 +1,4 @@
-﻿// Copyright (c) Microsoft Corporation. All rights reserved.
+// Copyright (c) Microsoft Corporation. All rights reserved.
 // Licensed under the MIT license.
 
 using System.Globalization;
@@ -172,17 +172,8 @@
             element.Serialize(stream, specVersion, format);
             stream.Position = 0;
 
-<<<<<<< HEAD
-                using (var streamReader = new StreamReader(stream))
-                {
-                    var result = streamReader.ReadToEnd();
-                    return result;
-                }
-            }
-=======
             using var streamReader = new StreamReader(stream);
             return streamReader.ReadToEnd();
->>>>>>> 47ed9333
         }
     }
 }
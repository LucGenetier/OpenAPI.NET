--- conflicted
+++ resolved
@@ -33,12 +33,8 @@
             string openapi,
             string csdl,
             FileInfo output,
-<<<<<<< HEAD
             bool cleanoutput,
-            OpenApiSpecVersion? version,
-=======
             string? version,
->>>>>>> 7db6f8a1
             OpenApiFormat? format,
             LogLevel loglevel,
             bool inline,

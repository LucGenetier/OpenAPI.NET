﻿// Copyright (c) Microsoft Corporation. All rights reserved.
// Licensed under the MIT license.

using System;
using System.Collections.Generic;
using System.Diagnostics;
using System.IO;
using System.Linq;
using System.Net;
using System.Net.Http;
using System.Security;
using System.Text;
using System.Threading.Tasks;
using System.Text.Json;
using Microsoft.Extensions.Logging;
using System.Xml.Linq;
using Microsoft.OData.Edm.Csdl;
using Microsoft.OpenApi.Extensions;
using Microsoft.OpenApi.Models;
using Microsoft.OpenApi.OData;
using Microsoft.OpenApi.Readers;
using Microsoft.OpenApi.Services;
using Microsoft.OpenApi.Validations;
using Microsoft.OpenApi.Writers;
using static Microsoft.OpenApi.Hidi.OpenApiSpecVersionHelper;
using System.Threading;
using System.Xml.Xsl;
using System.Xml;
using System.Reflection;
using Microsoft.Extensions.Configuration;

namespace Microsoft.OpenApi.Hidi
{
    public class OpenApiService
    {
        /// <summary>
        /// Implementation of the transform command
        /// </summary>
        public static async Task TransformOpenApiDocument(
            string openapi,
            string csdl,
            string csdlFilter,
            FileInfo output,
            bool cleanoutput,
            string? version,
            OpenApiFormat? format,
            bool terseOutput,
            LogLevel logLevel,
            bool inlineLocal,
            bool inlineExternal,
            string filterbyoperationids,
            string filterbytags,
            string filterbycollection,
            CancellationToken cancellationToken
           )
        {
            using var loggerFactory = Logger.ConfigureLogger(logLevel);
            var logger = loggerFactory.CreateLogger<OpenApiService>();
            try
            {
                if (string.IsNullOrEmpty(openapi) && string.IsNullOrEmpty(csdl))
                {
                    throw new ArgumentException("Please input a file path");
                }
                if (output == null)
                {
                    var inputExtension = GetInputPathExtension(openapi, csdl);
                    output = new FileInfo($"./output{inputExtension}");
                };
                if (cleanoutput && output.Exists)
                {
                    output.Delete();
                }
                if (output.Exists)
                {
                    throw new IOException($"The file {output} already exists. Please input a new file path.");
                }

                Stream stream;
                OpenApiDocument document;
                OpenApiFormat openApiFormat;
                OpenApiSpecVersion openApiVersion;
                var stopwatch = new Stopwatch();

                if (!string.IsNullOrEmpty(csdl))
                {
                    using (logger.BeginScope($"Convert CSDL: {csdl}", csdl))
                    {
                        stopwatch.Start();
                        // Default to yaml and OpenApiVersion 3 during csdl to OpenApi conversion
                        openApiFormat = format ?? GetOpenApiFormat(csdl, logger);
                        openApiVersion = version != null ? TryParseOpenApiSpecVersion(version) : OpenApiSpecVersion.OpenApi3_0;

                        stream = await GetStream(csdl, logger, cancellationToken);

                        if (!string.IsNullOrEmpty(csdlFilter))
                        {
                            XslCompiledTransform transform = GetFilterTransform();
                            stream = ApplyFilter(csdl, csdlFilter, transform);
                            stream.Position = 0;
                        }

                        document = await ConvertCsdlToOpenApi(stream);
                        stopwatch.Stop();
                        logger.LogTrace("{timestamp}ms: Generated OpenAPI with {paths} paths.", stopwatch.ElapsedMilliseconds, document.Paths.Count);
                    }
                }
                else
                {
                    stream = await GetStream(openapi, logger, cancellationToken);

                    using (logger.BeginScope($"Parse OpenAPI: {openapi}",openapi))
                    {
                        stopwatch.Restart();
                        var result = await new OpenApiStreamReader(new OpenApiReaderSettings
                        {
                            RuleSet = ValidationRuleSet.GetDefaultRuleSet(),
                            LoadExternalRefs = inlineExternal,
                            BaseUrl = openapi.StartsWith("http") ? new Uri(openapi) : new Uri("file:" + new FileInfo(openapi).DirectoryName + "\\")
                        }
                        ).ReadAsync(stream);

                        document = result.OpenApiDocument;

                        var context = result.OpenApiDiagnostic;
                        if (context.Errors.Count > 0)
                        {
                            logger.LogTrace("{timestamp}ms: Parsed OpenAPI with errors. {count} paths found.", stopwatch.ElapsedMilliseconds, document.Paths.Count);

                            var errorReport = new StringBuilder();

                            foreach (var error in context.Errors)
                            {
                                logger.LogError("OpenApi Parsing error: {message}", error.ToString());
                                errorReport.AppendLine(error.ToString());
                            }
                            logger.LogError($"{stopwatch.ElapsedMilliseconds}ms: OpenApi Parsing errors {string.Join(Environment.NewLine, context.Errors.Select(e => e.Message).ToArray())}");
                        }
                        else
                        {
                            logger.LogTrace("{timestamp}ms: Parsed OpenApi successfully. {count} paths found.", stopwatch.ElapsedMilliseconds, document.Paths.Count);
                        }

                        openApiFormat = format ?? GetOpenApiFormat(openapi, logger);
                        openApiVersion = version != null ? TryParseOpenApiSpecVersion(version) : result.OpenApiDiagnostic.SpecificationVersion;
                        stopwatch.Stop();
                    }
                }

                using (logger.BeginScope("Filter"))
                {
                    Func<string, OperationType?, OpenApiOperation, bool> predicate = null;

                    // Check if filter options are provided, then slice the OpenAPI document
                    if (!string.IsNullOrEmpty(filterbyoperationids) && !string.IsNullOrEmpty(filterbytags))
                    {
                        throw new InvalidOperationException("Cannot filter by operationIds and tags at the same time.");
                    }
                    if (!string.IsNullOrEmpty(filterbyoperationids))
                    {
                        logger.LogTrace("Creating predicate based on the operationIds supplied.");
                        predicate = OpenApiFilterService.CreatePredicate(operationIds: filterbyoperationids);

                    }
                    if (!string.IsNullOrEmpty(filterbytags))
                    {
                        logger.LogTrace("Creating predicate based on the tags supplied.");
                        predicate = OpenApiFilterService.CreatePredicate(tags: filterbytags);

                    }
                    if (!string.IsNullOrEmpty(filterbycollection))
                    {
                        var fileStream = await GetStream(filterbycollection, logger, cancellationToken);
                        var requestUrls = ParseJsonCollectionFile(fileStream, logger);

                        logger.LogTrace("Creating predicate based on the paths and Http methods defined in the Postman collection.");
                        predicate = OpenApiFilterService.CreatePredicate(requestUrls: requestUrls, source: document);
                    }
                    if (predicate != null)
                    {
                        stopwatch.Restart();
                        document = OpenApiFilterService.CreateFilteredDocument(document, predicate);
                        stopwatch.Stop();
                        logger.LogTrace("{timestamp}ms: Creating filtered OpenApi document with {paths} paths.", stopwatch.ElapsedMilliseconds, document.Paths.Count);
                    }
                }

                using (logger.BeginScope("Output"))
                {
                    ;
                    using var outputStream = output?.Create();
                    var textWriter = outputStream != null ? new StreamWriter(outputStream) : Console.Out;

                    var settings = new OpenApiWriterSettings()
                    {
                        InlineLocalReferences = inlineLocal,
                        InlineExternalReferences = inlineExternal
                    };

                    IOpenApiWriter writer = openApiFormat switch
                    {
                        OpenApiFormat.Json => terseOutput ? new OpenApiJsonWriter(textWriter, settings, terseOutput) : new OpenApiJsonWriter(textWriter, settings, false),
                        OpenApiFormat.Yaml => new OpenApiYamlWriter(textWriter, settings),
                        _ => throw new ArgumentException("Unknown format"),
                    };

                    logger.LogTrace("Serializing to OpenApi document using the provided spec version and writer");

                    stopwatch.Start();
                    document.Serialize(writer, openApiVersion);
                    stopwatch.Stop();

                    logger.LogTrace($"Finished serializing in {stopwatch.ElapsedMilliseconds}ms");
                    textWriter.Flush();
                }
            }
            catch (Exception ex)
            {
                throw new InvalidOperationException($"Could not transform the document, reason: {ex.Message}", ex);
            }
        }

        private static XslCompiledTransform GetFilterTransform()
        {
            XslCompiledTransform transform = new();
            Assembly assembly = typeof(OpenApiService).GetTypeInfo().Assembly;
            Stream xslt = assembly.GetManifestResourceStream("Microsoft.OpenApi.Hidi.CsdlFilter.xslt");
            transform.Load(new XmlTextReader(new StreamReader(xslt)));
            return transform;
        }

        private static Stream ApplyFilter(string csdl, string entitySetOrSingleton, XslCompiledTransform transform)
        {
            Stream stream;
            StreamReader inputReader = new(csdl);
            XmlReader inputXmlReader = XmlReader.Create(inputReader);
            MemoryStream filteredStream = new();
            StreamWriter writer = new(filteredStream);
            XsltArgumentList args = new();
            args.AddParam("entitySetOrSingleton", "", entitySetOrSingleton);
            transform.Transform(inputXmlReader, args, writer);
            stream = filteredStream;
            return stream;
        }

        /// <summary>
        /// Implementation of the validate command
        /// </summary>
        public static async Task ValidateOpenApiDocument(
            string openapi, 
            LogLevel logLevel, 
            CancellationToken cancellationToken)
        {
            using var loggerFactory = Logger.ConfigureLogger(logLevel);
            var logger = loggerFactory.CreateLogger<OpenApiService>();
            try
            {
                if (string.IsNullOrEmpty(openapi))
                {
                    throw new ArgumentNullException(nameof(openapi));
                }
                var stream = await GetStream(openapi, logger, cancellationToken);

                OpenApiDocument document;
                Stopwatch stopwatch = Stopwatch.StartNew();
                using (logger.BeginScope($"Parsing OpenAPI: {openapi}", openapi))
                {
                    stopwatch.Start();

                    var result = await new OpenApiStreamReader(new OpenApiReaderSettings
                    {
                        RuleSet = ValidationRuleSet.GetDefaultRuleSet()
                    }
                    ).ReadAsync(stream);
                    
                    logger.LogTrace("{timestamp}ms: Completed parsing.", stopwatch.ElapsedMilliseconds);

                    document = result.OpenApiDocument;
                    var context = result.OpenApiDiagnostic;
                    if (context.Errors.Count != 0)
                    {
                        using (logger.BeginScope("Detected errors"))
                        {
                            foreach (var error in context.Errors)
                            {
                                logger.LogError(error.ToString());
                            }
                        }
                    } 
                    stopwatch.Stop();
                }

                using (logger.BeginScope("Calculating statistics"))
                {
                    var statsVisitor = new StatsVisitor();
                    var walker = new OpenApiWalker(statsVisitor);
                    walker.Walk(document);

                    logger.LogTrace("Finished walking through the OpenApi document. Generating a statistics report..");
                    logger.LogInformation(statsVisitor.GetStatisticsReport());
                }
            }
            catch (Exception ex)
            {
                throw new InvalidOperationException($"Could not validate the document, reason: {ex.Message}", ex);
            }
        }

        internal static IConfiguration GetConfiguration()
        {
            IConfiguration config = new ConfigurationBuilder()
            .AddJsonFile("appsettings.json",true)
            .Build();
            return config;
        }

        /// <summary>
        /// Converts CSDL to OpenAPI
        /// </summary>
        /// <param name="csdl">The CSDL stream.</param>
        /// <returns>An OpenAPI document.</returns>
        public static async Task<OpenApiDocument> ConvertCsdlToOpenApi(Stream csdl)
        {
            using var reader = new StreamReader(csdl);
            var csdlText = await reader.ReadToEndAsync();
            var edmModel = CsdlReader.Parse(XElement.Parse(csdlText).CreateReader());

            var config = GetConfiguration();
            OpenApiConvertSettings settings = config.GetSection("OpenApiConvertSettings").Get<OpenApiConvertSettings>();
            if (settings == null)
            {
<<<<<<< HEAD
                settings = new OpenApiConvertSettings()
                {
                    AddSingleQuotesForStringParameters = true,
                    AddEnumDescriptionExtension = true,
                    DeclarePathParametersOnPathItem = true,
                    EnableKeyAsSegment = true,
                    EnableOperationId = true,
                    ErrorResponsesAsDefault = false,
                    PrefixEntityTypeNameBeforeKey = true,
                    TagDepth = 2,
                    EnablePagination = true,
                    EnableDiscriminatorValue = false,
                    EnableDerivedTypesReferencesForRequestBody = false,
                    EnableDerivedTypesReferencesForResponses = false,
                    ShowRootPath = false,
                    ShowLinks = false
                };
            }
=======
                AddSingleQuotesForStringParameters = true,
                AddEnumDescriptionExtension = true,
                DeclarePathParametersOnPathItem = true,
                EnableKeyAsSegment = true,
                EnableOperationId = true,
                ErrorResponsesAsDefault  = false,
                PrefixEntityTypeNameBeforeKey = true,
                TagDepth = 2,
                EnablePagination = true,
                EnableDiscriminatorValue = true,
                EnableDerivedTypesReferencesForRequestBody = false,
                EnableDerivedTypesReferencesForResponses = false,
                ShowRootPath = false,
                ShowLinks = false,
                ExpandDerivedTypesNavigationProperties = false,
                EnableCount = true,
                UseSuccessStatusCodeRange = true
            };
>>>>>>> 996dff45
            OpenApiDocument document = edmModel.ConvertToOpenApi(settings);

            document = FixReferences(document);

            return document;
        }

        /// <summary>
        /// Fixes the references in the resulting OpenApiDocument.
        /// </summary>
        /// <param name="document"> The converted OpenApiDocument.</param>
        /// <returns> A valid OpenApiDocument instance.</returns>
        public static OpenApiDocument FixReferences(OpenApiDocument document)
        {
            // This method is only needed because the output of ConvertToOpenApi isn't quite a valid OpenApiDocument instance.
            // So we write it out, and read it back in again to fix it up.

            var sb = new StringBuilder();
            document.SerializeAsV3(new OpenApiYamlWriter(new StringWriter(sb)));
            var doc = new OpenApiStringReader().Read(sb.ToString(), out _);

            return doc;
        }
        
        /// <summary>
        /// Takes in a file stream, parses the stream into a JsonDocument and gets a list of paths and Http methods
        /// </summary>
        /// <param name="stream"> A file stream.</param>
        /// <returns> A dictionary of request urls and http methods from a collection.</returns>
        public static Dictionary<string, List<string>> ParseJsonCollectionFile(Stream stream, ILogger logger)
        {
            var requestUrls = new Dictionary<string, List<string>>();

            logger.LogTrace("Parsing the json collection file into a JsonDocument");
            using var document = JsonDocument.Parse(stream);
            var root = document.RootElement;

            requestUrls = EnumerateJsonDocument(root, requestUrls);
            logger.LogTrace("Finished fetching the list of paths and Http methods defined in the Postman collection.");

            return requestUrls;
        }

        private static Dictionary<string, List<string>> EnumerateJsonDocument(JsonElement itemElement, Dictionary<string, List<string>> paths)
        {
            var itemsArray = itemElement.GetProperty("item");
             
            foreach (var item in itemsArray.EnumerateArray())
            {
                if(item.ValueKind == JsonValueKind.Object)
                {
                   if(item.TryGetProperty("request", out var request))
                   {
                        // Fetch list of methods and urls from collection, store them in a dictionary
                        var path = request.GetProperty("url").GetProperty("raw").ToString();
                        var method = request.GetProperty("method").ToString();
                        if (!paths.ContainsKey(path))
                        {
                            paths.Add(path, new List<string> { method });
                        }
                        else
                        {
                            paths[path].Add(method);
                        }
                   }
                   else
                   {
                        EnumerateJsonDocument(item, paths);
                   }
                }
                else
                {
                    EnumerateJsonDocument(item, paths);
                }
            }

            return paths;
        }

        /// <summary>
        /// Reads stream from file system or makes HTTP request depending on the input string
        /// </summary>
        private static async Task<Stream> GetStream(string input, ILogger logger, CancellationToken cancellationToken)
        {
            Stream stream;
            using (logger.BeginScope("Reading input stream"))
            {
                var stopwatch = new Stopwatch();
                stopwatch.Start();

                if (input.StartsWith("http"))
                {
                    try
                    {
                        var httpClientHandler = new HttpClientHandler()
                        {
                            SslProtocols = System.Security.Authentication.SslProtocols.Tls12,
                        };
                        using var httpClient = new HttpClient(httpClientHandler)
                        {
                            DefaultRequestVersion = HttpVersion.Version20
                        };
                        stream = await httpClient.GetStreamAsync(input, cancellationToken);
                    }
                    catch (HttpRequestException ex)
                    {
                        throw new InvalidOperationException($"Could not download the file at {input}", ex);
                    }
                }
                else
                {
                    try
                    {
                        var fileInput = new FileInfo(input);
                        stream = fileInput.OpenRead();
                    }
                    catch (Exception ex) when (ex is FileNotFoundException ||
                        ex is PathTooLongException ||
                        ex is DirectoryNotFoundException ||
                        ex is IOException ||
                        ex is UnauthorizedAccessException ||
                        ex is SecurityException ||
                        ex is NotSupportedException)
                    {
                        throw new InvalidOperationException($"Could not open the file at {input}", ex);
                    }
                }
                stopwatch.Stop();
                logger.LogTrace("{timestamp}ms: Read file {input}", stopwatch.ElapsedMilliseconds, input);
            }
            return stream;
        }

        /// <summary>
        /// Attempt to guess OpenAPI format based in input URL
        /// </summary>
        /// <param name="input"></param>
        /// <param name="logger"></param>
        /// <returns></returns>
        private static OpenApiFormat GetOpenApiFormat(string input, ILogger logger)
        {
            logger.LogTrace("Getting the OpenApi format");
            return !input.StartsWith("http") && Path.GetExtension(input) == ".json" ? OpenApiFormat.Json : OpenApiFormat.Yaml;
        }

        private static string GetInputPathExtension(string openapi = null, string csdl = null)
        {
            var extension = String.Empty;
            if (!string.IsNullOrEmpty(openapi))
            {
                extension = Path.GetExtension(openapi);
            }
            else if (!string.IsNullOrEmpty(csdl))
            {
                extension = ".yml";
            }

            return extension;
        }

        private static ILoggerFactory ConfigureLoggerInstance(LogLevel loglevel)
        {
            // Configure logger options
#if DEBUG
            loglevel = loglevel > LogLevel.Debug ? LogLevel.Debug : loglevel;
#endif

            return Microsoft.Extensions.Logging.LoggerFactory.Create((builder) => {
                builder
                    .AddSimpleConsole(c => {
                        c.IncludeScopes = true;
                    })
#if DEBUG   
                    .AddDebug()
#endif
                    .SetMinimumLevel(loglevel);
            });
        }
    }
}<|MERGE_RESOLUTION|>--- conflicted
+++ resolved
@@ -329,26 +329,8 @@
             OpenApiConvertSettings settings = config.GetSection("OpenApiConvertSettings").Get<OpenApiConvertSettings>();
             if (settings == null)
             {
-<<<<<<< HEAD
                 settings = new OpenApiConvertSettings()
                 {
-                    AddSingleQuotesForStringParameters = true,
-                    AddEnumDescriptionExtension = true,
-                    DeclarePathParametersOnPathItem = true,
-                    EnableKeyAsSegment = true,
-                    EnableOperationId = true,
-                    ErrorResponsesAsDefault = false,
-                    PrefixEntityTypeNameBeforeKey = true,
-                    TagDepth = 2,
-                    EnablePagination = true,
-                    EnableDiscriminatorValue = false,
-                    EnableDerivedTypesReferencesForRequestBody = false,
-                    EnableDerivedTypesReferencesForResponses = false,
-                    ShowRootPath = false,
-                    ShowLinks = false
-                };
-            }
-=======
                 AddSingleQuotesForStringParameters = true,
                 AddEnumDescriptionExtension = true,
                 DeclarePathParametersOnPathItem = true,
@@ -366,8 +348,8 @@
                 ExpandDerivedTypesNavigationProperties = false,
                 EnableCount = true,
                 UseSuccessStatusCodeRange = true
-            };
->>>>>>> 996dff45
+                };
+            }
             OpenApiDocument document = edmModel.ConvertToOpenApi(settings);
 
             document = FixReferences(document);

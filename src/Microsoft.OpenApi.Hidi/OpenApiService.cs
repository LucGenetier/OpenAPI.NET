--- conflicted
+++ resolved
@@ -154,7 +154,7 @@
                 requestUrls = EnumerateJsonDocument(postmanCollection.RootElement, new());
                 logger.LogTrace("Finished fetching the list of paths and Http methods defined in the Postman collection.");
             }
-            else
+            else 
             {
                 requestUrls = new();
                 logger.LogTrace("No filter options provided.");
@@ -211,13 +211,8 @@
             }
         }
 
-<<<<<<< HEAD
-        // Get OpenAPI document either from OpenAPI or CSDL
-        private static async Task<OpenApiDocument> GetOpenApi(HidiOptions options, ILogger logger, CancellationToken cancellationToken, string? metadataVersion = null)
-=======
         // Get OpenAPI document either from OpenAPI or CSDL 
         private static async Task<OpenApiDocument> GetOpenApi(HidiOptions options, ILogger logger, string? metadataVersion = null, CancellationToken cancellationToken = default)
->>>>>>> 306dda23
         {
 
             OpenApiDocument document;
@@ -290,7 +285,7 @@
 
         private static Dictionary<string, List<string>> GetRequestUrlsFromManifest(ApiDependency apiDependency)
         {
-            // Get the request URLs from the API Dependencies in the API manifest
+            // Get the request URLs from the API Dependencies in the API manifest 
             var requests = apiDependency
                     .Requests.Where(static r => !r.Exclude && !string.IsNullOrEmpty(r.UriTemplate) && !string.IsNullOrEmpty(r.Method))
                                 .Select(static r => new { UriTemplate = r.UriTemplate!, Method = r.Method! })

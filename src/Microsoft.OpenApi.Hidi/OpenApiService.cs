﻿// Copyright (c) Microsoft Corporation. All rights reserved.
// Licensed under the MIT license.

using System;
using System.Collections.Generic;
using System.Diagnostics;
using System.IO;
using System.Linq;
using System.Net;
using System.Net.Http;
using System.Reflection;
using System.Security;
using System.Text;
using System.Text.Json;
using System.Threading;
using System.Threading.Tasks;
using System.Xml;
using System.Xml.Linq;
using System.Xml.Xsl;
using Microsoft.Extensions.Configuration;
using Microsoft.Extensions.Logging;
using Microsoft.OData.Edm.Csdl;
using Microsoft.OpenApi.ApiManifest;
using Microsoft.OpenApi.ApiManifest.OpenAI;
using Microsoft.OpenApi.Extensions;
using Microsoft.OpenApi.Hidi.Extensions;
using Microsoft.OpenApi.Hidi.Formatters;
using Microsoft.OpenApi.Hidi.Options;
using Microsoft.OpenApi.Hidi.Utilities;
using Microsoft.OpenApi.Models;
using Microsoft.OpenApi.OData;
using Microsoft.OpenApi.Readers;
using Microsoft.OpenApi.Services;
using Microsoft.OpenApi.Writers;
using static Microsoft.OpenApi.Hidi.OpenApiSpecVersionHelper;

namespace Microsoft.OpenApi.Hidi
{
    internal static class OpenApiService
    {
        /// <summary>
        /// Implementation of the transform command
        /// </summary>
        public static async Task TransformOpenApiDocument(HidiOptions options, ILogger logger, CancellationToken cancellationToken = default)
        {
            if (string.IsNullOrEmpty(options.OpenApi) && string.IsNullOrEmpty(options.Csdl) && string.IsNullOrEmpty(options.FilterOptions?.FilterByApiManifest))
            {
                throw new ArgumentException("Please input a file path or URL");
            }

            try
            {
                if (options.Output == null)
                {
                    var inputExtension = GetInputPathExtension(options.OpenApi, options.Csdl);
                    options.Output = new($"./output{inputExtension}");
                };

                if (options.CleanOutput && options.Output.Exists)
                {
                    options.Output.Delete();
                }
                if (options.Output.Exists)
                {
                    throw new IOException($"The file {options.Output} already exists. Please input a new file path.");
                }

                // Default to yaml and OpenApiVersion 3 during csdl to OpenApi conversion
                var openApiFormat = options.OpenApiFormat ?? (!string.IsNullOrEmpty(options.OpenApi) ? GetOpenApiFormat(options.OpenApi, logger) : OpenApiFormat.Yaml);
                var openApiVersion = options.Version != null ? TryParseOpenApiSpecVersion(options.Version) : OpenApiSpecVersion.OpenApi3_0;

                // If ApiManifest is provided, set the referenced OpenAPI document
                var apiDependency = await FindApiDependency(options.FilterOptions.FilterByApiManifest, logger, cancellationToken).ConfigureAwait(false);
                if (apiDependency != null)
                {
                    options.OpenApi = apiDependency.ApiDescripionUrl;
                }

                // If Postman Collection is provided, load it
                JsonDocument? postmanCollection = null;
                if (!string.IsNullOrEmpty(options.FilterOptions?.FilterByCollection))
                {
                    using var collectionStream = await GetStream(options.FilterOptions.FilterByCollection, logger, cancellationToken).ConfigureAwait(false);
                    postmanCollection = await JsonDocument.ParseAsync(collectionStream, cancellationToken: cancellationToken).ConfigureAwait(false);
                }

                // Load OpenAPI document
                var document = await GetOpenApi(options, logger, options.MetadataVersion, cancellationToken).ConfigureAwait(false);

                if (options.FilterOptions != null)
                {
                    document = ApplyFilters(options, logger, apiDependency, postmanCollection, document);
                }

                var languageFormat = options.SettingsConfig?.GetSection("LanguageFormat")?.Value;
                if ("PowerShell".IsEquals(languageFormat))
                {
                    // PowerShell Walker.
                    var powerShellFormatter = new PowerShellFormatter();
                    var walker = new OpenApiWalker(powerShellFormatter);
                    walker.Walk(document);
                }
                WriteOpenApi(options, openApiFormat, openApiVersion, document, logger);
            }
            catch (TaskCanceledException)
            {
                await Console.Error.WriteLineAsync("CTRL+C pressed, aborting the operation.").ConfigureAwait(false);
            }
            catch (IOException)
            {
                throw;
            }
            catch (Exception ex)
            {
                throw new InvalidOperationException($"Could not transform the document, reason: {ex.Message}", ex);
            }
        }

<<<<<<< HEAD
        private static void WriteOpenApi(FileInfo output, bool terseOutput, bool inlineLocal, bool inlineExternal, OpenApiFormat openApiFormat, OpenApiSpecVersion openApiVersion, OpenApiDocument document, ILogger logger)
=======
        private static async Task<ApiDependency?> FindApiDependency(string? apiManifestPath, ILogger logger, CancellationToken cancellationToken = default)
        {
            ApiDependency? apiDependency = null;
            // If API Manifest is provided, load it, use it get the OpenAPI path
            ApiManifestDocument? apiManifest = null;
            if (!string.IsNullOrEmpty(apiManifestPath))
            {
                // Extract fragment identifier if passed as the name of the ApiDependency
                var apiManifestRef = apiManifestPath.Split('#');
                var apiDependencyName = string.Empty;
                if (apiManifestRef.Length > 1)
                {
                    apiDependencyName = apiManifestRef[1];
                }
                using (var fileStream = await GetStream(apiManifestRef[0], logger, cancellationToken).ConfigureAwait(false))
                {
                    var document = await JsonDocument.ParseAsync(fileStream, cancellationToken: cancellationToken).ConfigureAwait(false);
                    apiManifest = ApiManifestDocument.Load(document.RootElement);
                }

                apiDependency = !string.IsNullOrEmpty(apiDependencyName) && apiManifest.ApiDependencies.TryGetValue(apiDependencyName, out var dependency) ? dependency : apiManifest.ApiDependencies.First().Value;
            }

            return apiDependency;
        }

        private static OpenApiDocument ApplyFilters(HidiOptions options, ILogger logger, ApiDependency? apiDependency, JsonDocument? postmanCollection, OpenApiDocument document)
        {
            Dictionary<string, List<string>> requestUrls;
            if (apiDependency != null)
            {
                requestUrls = GetRequestUrlsFromManifest(apiDependency);
            }
            else if (postmanCollection != null)
            {
                requestUrls = EnumerateJsonDocument(postmanCollection.RootElement, new());
                logger.LogTrace("Finished fetching the list of paths and Http methods defined in the Postman collection.");
            }
            else
            {
                requestUrls = new();
                logger.LogTrace("No filter options provided.");
            }

            logger.LogTrace("Creating predicate from filter options.");
            var predicate = FilterOpenApiDocument(options.FilterOptions.FilterByOperationIds,
                                                    options.FilterOptions.FilterByTags,
                                                    requestUrls,
                                                    document,
                                                     logger);
            if (predicate != null)
            {
                var stopwatch = new Stopwatch();
                stopwatch.Start();
                document = OpenApiFilterService.CreateFilteredDocument(document, predicate);
                stopwatch.Stop();
                logger.LogTrace("{Timestamp}ms: Creating filtered OpenApi document with {Paths} paths.", stopwatch.ElapsedMilliseconds, document.Paths.Count);
            }

            return document;
        }

        private static void WriteOpenApi(HidiOptions options, OpenApiFormat openApiFormat, OpenApiSpecVersion openApiVersion, OpenApiDocument document, ILogger logger)
>>>>>>> 47ed9333
        {
            using (logger.BeginScope("Output"))
            {
                if (options.Output is null) throw new InvalidOperationException("Output file path is null");
                using var outputStream = options.Output.Create();
                using var textWriter = new StreamWriter(outputStream);

                var settings = new OpenApiWriterSettings
                {
                    InlineLocalReferences = options.InlineLocal,
                    InlineExternalReferences = options.InlineExternal
                };

                IOpenApiWriter writer = openApiFormat switch
                {
                    OpenApiFormat.Json => options.TerseOutput ? new(textWriter, settings, options.TerseOutput) : new OpenApiJsonWriter(textWriter, settings, false),
                    OpenApiFormat.Yaml => new OpenApiYamlWriter(textWriter, settings),
                    _ => throw new ArgumentException("Unknown format"),
                };

                logger.LogTrace("Serializing to OpenApi document using the provided spec version and writer");

                var stopwatch = new Stopwatch();
                stopwatch.Start();
                document.Serialize(writer, openApiVersion);
                stopwatch.Stop();

                logger.LogTrace("Finished serializing in {ElapsedMilliseconds}ms", stopwatch.ElapsedMilliseconds);
                textWriter.Flush();
            }
        }

        // Get OpenAPI document either from OpenAPI or CSDL
        private static async Task<OpenApiDocument> GetOpenApi(HidiOptions options, ILogger logger, string? metadataVersion = null, CancellationToken cancellationToken = default)
        {
            OpenApiDocument document;
            Stream stream;

<<<<<<< HEAD
            if (!string.IsNullOrEmpty(csdl))
=======
            if (!string.IsNullOrEmpty(options.Csdl))
>>>>>>> 47ed9333
            {
                var stopwatch = new Stopwatch();
                using (logger.BeginScope("Convert CSDL: {Csdl}", options.Csdl))
                {
                    stopwatch.Start();
                    stream = await GetStream(options.Csdl, logger, cancellationToken).ConfigureAwait(false);
                    Stream? filteredStream = null;
                    if (!string.IsNullOrEmpty(options.CsdlFilter))
                    {
                        var transform = GetFilterTransform();
                        filteredStream = ApplyFilterToCsdl(stream, options.CsdlFilter, transform);
                        filteredStream.Position = 0;
                        await stream.DisposeAsync().ConfigureAwait(false);
                    }

                    document = await ConvertCsdlToOpenApi(filteredStream ?? stream, metadataVersion, options.SettingsConfig, cancellationToken).ConfigureAwait(false);
                    stopwatch.Stop();
                    logger.LogTrace("{Timestamp}ms: Generated OpenAPI with {Paths} paths.", stopwatch.ElapsedMilliseconds, document.Paths.Count);
                }
            }
            else if (!string.IsNullOrEmpty(options.OpenApi))
            {
                stream = await GetStream(options.OpenApi, logger, cancellationToken).ConfigureAwait(false);
                var result = await ParseOpenApi(options.OpenApi, options.InlineExternal, logger, stream, cancellationToken).ConfigureAwait(false);
                document = result.OpenApiDocument;
            }
            else throw new InvalidOperationException("No input file path or URL provided");

            return document;
        }

<<<<<<< HEAD
        private static async Task<OpenApiDocument> FilterOpenApiDocument(string filterbyoperationids, string filterbytags, string filterbycollection, OpenApiDocument document, ILogger logger, CancellationToken cancellationToken)
=======
        private static Func<string, OperationType?, OpenApiOperation, bool>? FilterOpenApiDocument(string? filterByOperationIds, string? filterByTags, Dictionary<string, List<string>> requestUrls, OpenApiDocument document, ILogger logger)
>>>>>>> 47ed9333
        {
            Func<string, OperationType?, OpenApiOperation, bool>? predicate = null;

            using (logger.BeginScope("Create Filter"))
            {
                // Check if filter options are provided, then slice the OpenAPI document
                if (!string.IsNullOrEmpty(filterByOperationIds) && !string.IsNullOrEmpty(filterByTags))
                {
                    throw new InvalidOperationException("Cannot filter by operationIds and tags at the same time.");
                }
                if (!string.IsNullOrEmpty(filterByOperationIds))
                {
                    logger.LogTrace("Creating predicate based on the operationIds supplied.");
                    predicate = OpenApiFilterService.CreatePredicate(operationIds: filterByOperationIds);

                }
                if (!string.IsNullOrEmpty(filterByTags))
                {
                    logger.LogTrace("Creating predicate based on the tags supplied.");
                    predicate = OpenApiFilterService.CreatePredicate(tags: filterByTags);

                }
                if (requestUrls.Any())
                {
                    logger.LogTrace("Creating predicate based on the paths and Http methods defined in the Postman collection.");
                    predicate = OpenApiFilterService.CreatePredicate(requestUrls: requestUrls, source: document);
                }
            }

            return predicate;
        }

        private static Dictionary<string, List<string>> GetRequestUrlsFromManifest(ApiDependency apiDependency)
        {
            // Get the request URLs from the API Dependencies in the API manifest
            var requests = apiDependency
                    .Requests.Where(static r => !r.Exclude && !string.IsNullOrEmpty(r.UriTemplate) && !string.IsNullOrEmpty(r.Method))
                                .Select(static r => new { UriTemplate = r.UriTemplate!, Method = r.Method! })
                    .GroupBy(static r => r.UriTemplate)
                    .ToDictionary(static g => g.Key, static g => g.Select(static r => r.Method).ToList());
            // This makes the assumption that the UriTemplate in the ApiManifest matches exactly the UriTemplate in the OpenAPI document
            // This does not need to be the case.  The URI template in the API manifest could map to a set of OpenAPI paths.
            // Additional logic will be required to handle this scenario.  I suggest we build this into the OpenAPI.Net library at some point.
            return requests;
        }

        private static XslCompiledTransform GetFilterTransform()
        {
            XslCompiledTransform transform = new();
            var assembly = typeof(OpenApiService).GetTypeInfo().Assembly;
            using var xslt = assembly.GetManifestResourceStream("Microsoft.OpenApi.Hidi.CsdlFilter.xslt") ?? throw new InvalidOperationException("Could not find the Microsoft.OpenApi.Hidi.CsdlFilter.xslt file in the assembly. Check build configuration.");
            using var streamReader = new StreamReader(xslt);
            using var textReader = new XmlTextReader(streamReader);
            transform.Load(textReader);
            return transform;
        }

        private static Stream ApplyFilterToCsdl(Stream csdlStream, string entitySetOrSingleton, XslCompiledTransform transform)
        {
            using StreamReader inputReader = new(csdlStream, leaveOpen: true);
            using var inputXmlReader = XmlReader.Create(inputReader);
            MemoryStream filteredStream = new();
            using StreamWriter writer = new(filteredStream, leaveOpen: true);
            XsltArgumentList args = new();
            args.AddParam("entitySetOrSingleton", "", entitySetOrSingleton);
            transform.Transform(inputXmlReader, args, writer);
            return filteredStream;
        }

        /// <summary>
        /// Implementation of the validate command
        /// </summary>
        public static async Task ValidateOpenApiDocument(
<<<<<<< HEAD
            string openapi,
            ILogger logger,
            CancellationToken cancellationToken)
=======
            string openApi,
            ILogger logger,
            CancellationToken cancellationToken = default)
>>>>>>> 47ed9333
        {
            if (string.IsNullOrEmpty(openApi))
            {
                throw new ArgumentNullException(nameof(openApi));
            }

            try
            {
                using var stream = await GetStream(openApi, logger, cancellationToken).ConfigureAwait(false);

                var result = await ParseOpenApi(openApi, false, logger, stream, cancellationToken).ConfigureAwait(false);

                using (logger.BeginScope("Calculating statistics"))
                {
                    var statsVisitor = new StatsVisitor();
                    var walker = new OpenApiWalker(statsVisitor);
                    walker.Walk(result.OpenApiDocument);

                    logger.LogTrace("Finished walking through the OpenApi document. Generating a statistics report..");
                    #pragma warning disable CA2254
                    logger.LogInformation(statsVisitor.GetStatisticsReport());
                    #pragma warning restore CA2254
                }
            }
            catch (TaskCanceledException)
            {
                await Console.Error.WriteLineAsync("CTRL+C pressed, aborting the operation.").ConfigureAwait(false);
            }
            catch (Exception ex)
            {
                throw new InvalidOperationException($"Could not validate the document, reason: {ex.Message}", ex);
            }
        }

        private static async Task<ReadResult> ParseOpenApi(string openApiFile, bool inlineExternal, ILogger logger, Stream stream, CancellationToken cancellationToken = default)
        {
            ReadResult result;
            var stopwatch = Stopwatch.StartNew();
            using (logger.BeginScope("Parsing OpenAPI: {OpenApiFile}", openApiFile))
            {
                stopwatch.Start();

                result = await new OpenApiStreamReader(new()
                    {
                    LoadExternalRefs = inlineExternal,
                    BaseUrl = openApiFile.StartsWith("http", StringComparison.OrdinalIgnoreCase) ?
<<<<<<< HEAD
                        new Uri(openApiFile) :
=======
                        new(openApiFile) :
>>>>>>> 47ed9333
                        new Uri("file://" + new FileInfo(openApiFile).DirectoryName + Path.DirectorySeparatorChar)
                }
                ).ReadAsync(stream, cancellationToken).ConfigureAwait(false);

                logger.LogTrace("{Timestamp}ms: Completed parsing.", stopwatch.ElapsedMilliseconds);

                LogErrors(logger, result);
                stopwatch.Stop();
            }

            return result;
        }

<<<<<<< HEAD
        internal static IConfiguration GetConfiguration(string settingsFile)
        {
            settingsFile ??= "appsettings.json";

            IConfiguration config = new ConfigurationBuilder()
            .AddJsonFile(settingsFile, true)
            .Build();

            return config;
        }

=======
>>>>>>> 47ed9333
        /// <summary>
        /// Converts CSDL to OpenAPI
        /// </summary>
        /// <param name="csdl">The CSDL stream.</param>
        /// <returns>An OpenAPI document.</returns>
        public static async Task<OpenApiDocument> ConvertCsdlToOpenApi(Stream csdl, string? metadataVersion = null, IConfiguration? settings = null, CancellationToken token = default)
        {
            using var reader = new StreamReader(csdl);
            var csdlText = await reader.ReadToEndAsync(token).ConfigureAwait(false);
            var edmModel = CsdlReader.Parse(XElement.Parse(csdlText).CreateReader());
            settings ??= SettingsUtilities.GetConfiguration();

<<<<<<< HEAD
            var config = GetConfiguration(settingsFile);
            var settings = new OpenApiConvertSettings();

            if (!string.IsNullOrEmpty(metadataVersion))
            {
                settings.SemVerVersion = metadataVersion;
            }

            config.GetSection("OpenApiConvertSettings").Bind(settings);

            OpenApiDocument document = edmModel.ConvertToOpenApi(settings);
=======
            var document = edmModel.ConvertToOpenApi(SettingsUtilities.GetOpenApiConvertSettings(settings, metadataVersion));
>>>>>>> 47ed9333
            document = FixReferences(document);

            return document;
        }

        /// <summary>
        /// Fixes the references in the resulting OpenApiDocument.
        /// </summary>
        /// <param name="document"> The converted OpenApiDocument.</param>
        /// <returns> A valid OpenApiDocument instance.</returns>
        public static OpenApiDocument FixReferences(OpenApiDocument document)
        {
            // This method is only needed because the output of ConvertToOpenApi isn't quite a valid OpenApiDocument instance.
            // So we write it out, and read it back in again to fix it up.

            var sb = new StringBuilder();
            document.SerializeAsV3(new OpenApiYamlWriter(new StringWriter(sb)));
            var doc = new OpenApiStringReader().Read(sb.ToString(), out _);

            return doc;
        }

        /// <summary>
        /// Takes in a file stream, parses the stream into a JsonDocument and gets a list of paths and Http methods
        /// </summary>
        /// <param name="stream"> A file stream.</param>
        /// <returns> A dictionary of request urls and http methods from a collection.</returns>
        public static Dictionary<string, List<string>> ParseJsonCollectionFile(Stream stream, ILogger logger)
        {
            var requestUrls = new Dictionary<string, List<string>>();

            logger.LogTrace("Parsing the json collection file into a JsonDocument");
            using var document = JsonDocument.Parse(stream);
            var root = document.RootElement;

            requestUrls = EnumerateJsonDocument(root, requestUrls);
            logger.LogTrace("Finished fetching the list of paths and Http methods defined in the Postman collection.");

            return requestUrls;
        }

        private static Dictionary<string, List<string>> EnumerateJsonDocument(JsonElement itemElement, Dictionary<string, List<string>> paths)
        {
            var itemsArray = itemElement.GetProperty("item");

            foreach (var item in itemsArray.EnumerateArray())
            {
                if (item.ValueKind == JsonValueKind.Object)
                {
                    if (item.TryGetProperty("request", out var request))
                    {
                        // Fetch list of methods and urls from collection, store them in a dictionary
                        var path = request.GetProperty("url").GetProperty("raw").ToString();
                        var method = request.GetProperty("method").ToString();
                        if (paths.TryGetValue(path, out var value))
                        {
                            value.Add(method);
                        }
                        else
                        {
                            paths.Add(path, new() {method});
                        }
                    }
                    else
                    {
                        EnumerateJsonDocument(item, paths);
                    }
                }
                else
                {
                    EnumerateJsonDocument(item, paths);
                }
            }

            return paths;
        }

        /// <summary>
        /// Reads stream from file system or makes HTTP request depending on the input string
        /// </summary>
        private static async Task<Stream> GetStream(string input, ILogger logger, CancellationToken cancellationToken = default)
        {
            Stream stream;
            using (logger.BeginScope("Reading input stream"))
            {
                var stopwatch = new Stopwatch();
                stopwatch.Start();

                if (input.StartsWith("http", StringComparison.OrdinalIgnoreCase))
                {
                    try
                    {
                        using var httpClient = new HttpClient
                        {
                            DefaultRequestVersion = HttpVersion.Version20
                        };
                        stream = await httpClient.GetStreamAsync(new Uri(input), cancellationToken).ConfigureAwait(false);
                    }
                    catch (HttpRequestException ex)
                    {
                        throw new InvalidOperationException($"Could not download the file at {input}", ex);
                    }
                }
                else
                {
                    try
                    {
                        var fileInput = new FileInfo(input);
                        stream = fileInput.OpenRead();
                    }
                    catch (Exception ex) when (
                        ex is
                            FileNotFoundException or
                            PathTooLongException or
                            DirectoryNotFoundException or
                            IOException or
                            UnauthorizedAccessException or
                            SecurityException or
                            NotSupportedException)
                    {
                        throw new InvalidOperationException($"Could not open the file at {input}", ex);
                    }
                }
                stopwatch.Stop();
                logger.LogTrace("{Timestamp}ms: Read file {Input}", stopwatch.ElapsedMilliseconds, input);
            }
            return stream;
        }

        /// <summary>
        /// Attempt to guess OpenAPI format based in input URL
        /// </summary>
        /// <param name="input"></param>
        /// <param name="logger"></param>
        /// <returns></returns>
        private static OpenApiFormat GetOpenApiFormat(string input, ILogger logger)
        {
            logger.LogTrace("Getting the OpenApi format");
            return !input.StartsWith("http", StringComparison.OrdinalIgnoreCase) && Path.GetExtension(input) == ".json" ? OpenApiFormat.Json : OpenApiFormat.Yaml;
        }

        private static string GetInputPathExtension(string? openapi = null, string? csdl = null)
        {
            var extension = string.Empty;
            if (!string.IsNullOrEmpty(openapi))
            {
                extension = Path.GetExtension(openapi);
            }
            else if (!string.IsNullOrEmpty(csdl))
            {
                extension = ".yml";
            }

            return extension;
        }

        internal static async Task<string?> ShowOpenApiDocument(HidiOptions options, ILogger logger, CancellationToken cancellationToken = default)
        {
            try
            {
                if (string.IsNullOrEmpty(options.OpenApi) && string.IsNullOrEmpty(options.Csdl))
                {
                    throw new ArgumentException("Please input a file path or URL");
                }

                var document = await GetOpenApi(options, logger, null, cancellationToken).ConfigureAwait(false);

                using (logger.BeginScope("Creating diagram"))
                {
                    // If output is null, create a HTML file in the user's temporary directory
                    var sourceUrl = (string.IsNullOrEmpty(options.OpenApi), string.IsNullOrEmpty(options.Csdl)) switch {
                        (false, _) => options.OpenApi!,
                        (_, false) => options.Csdl!,
                        _ => throw new InvalidOperationException("No input file path or URL provided")
                    };
                    if (options.Output == null)
                    {
                        var tempPath = Path.GetTempPath() + "/hidi/";
                        if (!File.Exists(tempPath))
                        {
                            Directory.CreateDirectory(tempPath);
                        }

                        var fileName = Path.GetRandomFileName();

                        var output = new FileInfo(Path.Combine(tempPath, fileName + ".html"));
                        using (var file = new FileStream(output.FullName, FileMode.Create))
                        {
                            using var writer = new StreamWriter(file);
                            WriteTreeDocumentAsHtml(sourceUrl, document, writer);
                        }
                        logger.LogTrace("Created Html document with diagram ");

                        // Launch a browser to display the output html file
                        using var process = new Process();
                        process.StartInfo.FileName = output.FullName;
                        process.StartInfo.UseShellExecute = true;
                        process.Start();

                        return output.FullName;
                    }
                    else  // Write diagram as Markdown document to output file
                    {
                        using (var file = new FileStream(options.Output.FullName, FileMode.Create))
                        {
                            using var writer = new StreamWriter(file);
                            WriteTreeDocumentAsMarkdown(sourceUrl, document, writer);
                        }
                        logger.LogTrace("Created markdown document with diagram ");
<<<<<<< HEAD
                        return output.FullName;
=======
                        return options.Output.FullName;
>>>>>>> 47ed9333
                    }
                }
            }
            catch (TaskCanceledException)
            {
                await Console.Error.WriteLineAsync("CTRL+C pressed, aborting the operation.").ConfigureAwait(false);
            }
            catch (Exception ex)
            {
                throw new InvalidOperationException($"Could not generate the document, reason: {ex.Message}", ex);
            }
            return null;
        }

        private static void LogErrors(ILogger logger, ReadResult result)
        {
            var context = result.OpenApiDiagnostic;
            if (context.Errors.Count != 0)
            {
                using (logger.BeginScope("Detected errors"))
                {
                    foreach (var error in context.Errors)
                    {
<<<<<<< HEAD
                        logger.LogError($"Detected error during parsing: {error}", error.ToString());
=======
                        logger.LogError("Detected error during parsing: {Error}", error.ToString());
>>>>>>> 47ed9333
                    }
                }
            }
        }

        internal static void WriteTreeDocumentAsMarkdown(string openapiUrl, OpenApiDocument document, StreamWriter writer)
        {
            var rootNode = OpenApiUrlTreeNode.Create(document, "main");

            writer.WriteLine("# " + document.Info.Title);
            writer.WriteLine();
            writer.WriteLine("API Description: " + openapiUrl);

            writer.WriteLine(@"<div>");
            // write a span for each mermaidcolorscheme
            foreach (var style in OpenApiUrlTreeNode.MermaidNodeStyles)
            {
<<<<<<< HEAD
                writer.WriteLine($"<span style=\"padding:2px;background-color:{style.Value.Color};border: 2px solid\">{style.Key.Replace("_", " ")}</span>");
=======
                writer.WriteLine($"<span style=\"padding:2px;background-color:{style.Value.Color};border: 2px solid\">{style.Key.Replace("_", " ", StringComparison.OrdinalIgnoreCase)}</span>");
>>>>>>> 47ed9333
            }
            writer.WriteLine("</div>");
            writer.WriteLine();
            writer.WriteLine("```mermaid");
            rootNode.WriteMermaid(writer);
            writer.WriteLine("```");
        }

        internal static void WriteTreeDocumentAsHtml(string sourceUrl, OpenApiDocument document, StreamWriter writer, bool asHtmlFile = false)
        {
            var rootNode = OpenApiUrlTreeNode.Create(document, "main");

            writer.WriteLine(
                """
                <!doctype html>
                <html>
                <head>
                  <meta charset="utf-8"/>
                  <script src="https://cdnjs.cloudflare.com/ajax/libs/mermaid/8.0.0/mermaid.min.js"></script>
                </head>
                <style>
                    body {
                        font-family: Verdana, sans-serif;
                    }
                </style>
                <body>
                """);
            writer.WriteLine("<h1>" + document.Info.Title + "</h1>");
            writer.WriteLine();
            writer.WriteLine($"<h3> API Description: <a href='{sourceUrl}'>{sourceUrl}</a></h3>");

            writer.WriteLine(@"<div>");
            // write a span for each mermaidcolorscheme
            foreach (var style in OpenApiUrlTreeNode.MermaidNodeStyles)
            {
                writer.WriteLine($"<span style=\"padding:2px;background-color:{style.Value.Color};border: 2px solid\">{style.Key.Replace("_", " ", StringComparison.OrdinalIgnoreCase)}</span>");
            }

            writer.WriteLine("</div>");
            writer.WriteLine("<hr/>");
            writer.WriteLine("<code class=\"language-mermaid\">");
            rootNode.WriteMermaid(writer);
            writer.WriteLine("</code>");

            // Write script tag to include JS library for rendering markdown
<<<<<<< HEAD
            writer.WriteLine(@"<script>
  var config = {
      startOnLoad:true,
      theme: 'forest',
      flowchart:{
              useMaxWidth:false,
              htmlLabels:true
          }
  };
  mermaid.initialize(config);
  window.mermaid.init(undefined, document.querySelectorAll('.language-mermaid'));
  </script>");
            // Write script tag to include JS library for rendering mermaid
            writer.WriteLine("</html");
=======
            writer.WriteLine(
                """
                <script>
                  var config = {
                      startOnLoad:true,
                      theme: 'forest',
                      flowchart:{
                              useMaxWidth:false,
                              htmlLabels:true
                          }
                  };
                  mermaid.initialize(config);
                  window.mermaid.init(undefined, document.querySelectorAll('.language-mermaid'));
                </script>
                """);
            // Write script tag to include JS library for rendering mermaid
            writer.WriteLine("</html");
        }

        internal static async Task PluginManifest(HidiOptions options, ILogger logger, CancellationToken cancellationToken = default)
        {
            // If ApiManifest is provided, set the referenced OpenAPI document
            var apiDependency = await FindApiDependency(options.FilterOptions?.FilterByApiManifest, logger, cancellationToken).ConfigureAwait(false);
            if (apiDependency != null)
            {
                options.OpenApi = apiDependency.ApiDescripionUrl;
            }

            // Load OpenAPI document
            var document = await GetOpenApi(options, logger, options.MetadataVersion, cancellationToken).ConfigureAwait(false);

            cancellationToken.ThrowIfCancellationRequested();

            if (options.FilterOptions != null)
            {
                document = ApplyFilters(options, logger, apiDependency, null, document);
            }

            // Ensure path in options.OutputFolder exists
            var outputFolder = new DirectoryInfo(options.OutputFolder);
            if (!outputFolder.Exists)
            {
                outputFolder.Create();
            }
            // Write OpenAPI to Output folder
            options.Output = new(Path.Combine(options.OutputFolder, "openapi.json"));
            options.TerseOutput = true;
            WriteOpenApi(options, OpenApiFormat.Json, OpenApiSpecVersion.OpenApi3_0, document, logger);

            // Create OpenAIPluginManifest from ApiDependency and OpenAPI document
            var manifest = new OpenAIPluginManifest
            {
                NameForHuman = document.Info.Title,
                DescriptionForHuman = document.Info.Description,
                Api = new()
                {
                    Type = "openapi",
                    Url = "./openapi.json"
                }
            };
            manifest.NameForModel = manifest.NameForHuman;
            manifest.DescriptionForModel = manifest.DescriptionForHuman;

            // Write OpenAIPluginManifest to Output folder
            var manifestFile = new FileInfo(Path.Combine(options.OutputFolder, "ai-plugin.json"));
            using var file = new FileStream(manifestFile.FullName, FileMode.Create);
            using var jsonWriter = new Utf8JsonWriter(file, new() { Indented = true });
            manifest.Write(jsonWriter);
            await jsonWriter.FlushAsync(cancellationToken).ConfigureAwait(false);
>>>>>>> 47ed9333
        }
    }
}<|MERGE_RESOLUTION|>--- conflicted
+++ resolved
@@ -1,4 +1,4 @@
-﻿// Copyright (c) Microsoft Corporation. All rights reserved.
+// Copyright (c) Microsoft Corporation. All rights reserved.
 // Licensed under the MIT license.
 
 using System;
@@ -116,9 +116,6 @@
             }
         }
 
-<<<<<<< HEAD
-        private static void WriteOpenApi(FileInfo output, bool terseOutput, bool inlineLocal, bool inlineExternal, OpenApiFormat openApiFormat, OpenApiSpecVersion openApiVersion, OpenApiDocument document, ILogger logger)
-=======
         private static async Task<ApiDependency?> FindApiDependency(string? apiManifestPath, ILogger logger, CancellationToken cancellationToken = default)
         {
             ApiDependency? apiDependency = null;
@@ -182,7 +179,6 @@
         }
 
         private static void WriteOpenApi(HidiOptions options, OpenApiFormat openApiFormat, OpenApiSpecVersion openApiVersion, OpenApiDocument document, ILogger logger)
->>>>>>> 47ed9333
         {
             using (logger.BeginScope("Output"))
             {
@@ -221,11 +217,7 @@
             OpenApiDocument document;
             Stream stream;
 
-<<<<<<< HEAD
-            if (!string.IsNullOrEmpty(csdl))
-=======
             if (!string.IsNullOrEmpty(options.Csdl))
->>>>>>> 47ed9333
             {
                 var stopwatch = new Stopwatch();
                 using (logger.BeginScope("Convert CSDL: {Csdl}", options.Csdl))
@@ -257,11 +249,7 @@
             return document;
         }
 
-<<<<<<< HEAD
-        private static async Task<OpenApiDocument> FilterOpenApiDocument(string filterbyoperationids, string filterbytags, string filterbycollection, OpenApiDocument document, ILogger logger, CancellationToken cancellationToken)
-=======
         private static Func<string, OperationType?, OpenApiOperation, bool>? FilterOpenApiDocument(string? filterByOperationIds, string? filterByTags, Dictionary<string, List<string>> requestUrls, OpenApiDocument document, ILogger logger)
->>>>>>> 47ed9333
         {
             Func<string, OperationType?, OpenApiOperation, bool>? predicate = null;
 
@@ -335,15 +323,9 @@
         /// Implementation of the validate command
         /// </summary>
         public static async Task ValidateOpenApiDocument(
-<<<<<<< HEAD
-            string openapi,
-            ILogger logger,
-            CancellationToken cancellationToken)
-=======
             string openApi,
             ILogger logger,
             CancellationToken cancellationToken = default)
->>>>>>> 47ed9333
         {
             if (string.IsNullOrEmpty(openApi))
             {
@@ -390,11 +372,7 @@
                     {
                     LoadExternalRefs = inlineExternal,
                     BaseUrl = openApiFile.StartsWith("http", StringComparison.OrdinalIgnoreCase) ?
-<<<<<<< HEAD
-                        new Uri(openApiFile) :
-=======
                         new(openApiFile) :
->>>>>>> 47ed9333
                         new Uri("file://" + new FileInfo(openApiFile).DirectoryName + Path.DirectorySeparatorChar)
                 }
                 ).ReadAsync(stream, cancellationToken).ConfigureAwait(false);
@@ -408,20 +386,6 @@
             return result;
         }
 
-<<<<<<< HEAD
-        internal static IConfiguration GetConfiguration(string settingsFile)
-        {
-            settingsFile ??= "appsettings.json";
-
-            IConfiguration config = new ConfigurationBuilder()
-            .AddJsonFile(settingsFile, true)
-            .Build();
-
-            return config;
-        }
-
-=======
->>>>>>> 47ed9333
         /// <summary>
         /// Converts CSDL to OpenAPI
         /// </summary>
@@ -434,21 +398,7 @@
             var edmModel = CsdlReader.Parse(XElement.Parse(csdlText).CreateReader());
             settings ??= SettingsUtilities.GetConfiguration();
 
-<<<<<<< HEAD
-            var config = GetConfiguration(settingsFile);
-            var settings = new OpenApiConvertSettings();
-
-            if (!string.IsNullOrEmpty(metadataVersion))
-            {
-                settings.SemVerVersion = metadataVersion;
-            }
-
-            config.GetSection("OpenApiConvertSettings").Bind(settings);
-
-            OpenApiDocument document = edmModel.ConvertToOpenApi(settings);
-=======
             var document = edmModel.ConvertToOpenApi(SettingsUtilities.GetOpenApiConvertSettings(settings, metadataVersion));
->>>>>>> 47ed9333
             document = FixReferences(document);
 
             return document;
@@ -658,11 +608,7 @@
                             WriteTreeDocumentAsMarkdown(sourceUrl, document, writer);
                         }
                         logger.LogTrace("Created markdown document with diagram ");
-<<<<<<< HEAD
-                        return output.FullName;
-=======
                         return options.Output.FullName;
->>>>>>> 47ed9333
                     }
                 }
             }
@@ -686,11 +632,7 @@
                 {
                     foreach (var error in context.Errors)
                     {
-<<<<<<< HEAD
-                        logger.LogError($"Detected error during parsing: {error}", error.ToString());
-=======
                         logger.LogError("Detected error during parsing: {Error}", error.ToString());
->>>>>>> 47ed9333
                     }
                 }
             }
@@ -708,11 +650,7 @@
             // write a span for each mermaidcolorscheme
             foreach (var style in OpenApiUrlTreeNode.MermaidNodeStyles)
             {
-<<<<<<< HEAD
-                writer.WriteLine($"<span style=\"padding:2px;background-color:{style.Value.Color};border: 2px solid\">{style.Key.Replace("_", " ")}</span>");
-=======
                 writer.WriteLine($"<span style=\"padding:2px;background-color:{style.Value.Color};border: 2px solid\">{style.Key.Replace("_", " ", StringComparison.OrdinalIgnoreCase)}</span>");
->>>>>>> 47ed9333
             }
             writer.WriteLine("</div>");
             writer.WriteLine();
@@ -758,22 +696,6 @@
             writer.WriteLine("</code>");
 
             // Write script tag to include JS library for rendering markdown
-<<<<<<< HEAD
-            writer.WriteLine(@"<script>
-  var config = {
-      startOnLoad:true,
-      theme: 'forest',
-      flowchart:{
-              useMaxWidth:false,
-              htmlLabels:true
-          }
-  };
-  mermaid.initialize(config);
-  window.mermaid.init(undefined, document.querySelectorAll('.language-mermaid'));
-  </script>");
-            // Write script tag to include JS library for rendering mermaid
-            writer.WriteLine("</html");
-=======
             writer.WriteLine(
                 """
                 <script>
@@ -843,7 +765,6 @@
             using var jsonWriter = new Utf8JsonWriter(file, new() { Indented = true });
             manifest.Write(jsonWriter);
             await jsonWriter.FlushAsync(cancellationToken).ConfigureAwait(false);
->>>>>>> 47ed9333
         }
     }
 }
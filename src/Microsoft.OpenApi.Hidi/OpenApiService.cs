--- conflicted
+++ resolved
@@ -56,21 +56,10 @@
                 {
                     throw new ArgumentNullException(nameof(output));
                 }
-<<<<<<< HEAD
-            }
-            catch (ArgumentException ex)
-            {
-                logger.LogError(ex.Message);
-                return;
-            }
-            try
-            {
                 if (cleanoutput)
                 {
                     output.Delete();
                 }
-=======
->>>>>>> 0d9d96b0
                 if (output.Exists)
                 {
                     throw new IOException($"The file {output} already exists. Please input a new file path.");

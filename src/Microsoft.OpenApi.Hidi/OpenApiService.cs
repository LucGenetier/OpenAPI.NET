--- conflicted
+++ resolved
@@ -22,11 +22,8 @@
 using Microsoft.OpenApi.Services;
 using Microsoft.OpenApi.Validations;
 using Microsoft.OpenApi.Writers;
-<<<<<<< HEAD
 using static Microsoft.OpenApi.Hidi.OpenApiSpecVersionHelper;
-=======
 using System.Threading;
->>>>>>> 0d9d96b0
 
 namespace Microsoft.OpenApi.Hidi
 {
@@ -63,32 +60,11 @@
                 {
                     throw new IOException($"The file {output} already exists. Please input a new file path.");
                 }
-<<<<<<< HEAD
-            }
-            catch (IOException ex)
-            {
-                logger.LogError(ex.Message);
-                return;
-            }
-
-            Stream stream;
-            OpenApiDocument document;
-            OpenApiFormat openApiFormat;
-            OpenApiSpecVersion? openApiVersion = null;
-            var stopwatch = new Stopwatch();
-
-            if (!string.IsNullOrEmpty(csdl))
-            {
-                // Default to yaml and OpenApiVersion 3 during csdl to OpenApi conversion
-                openApiFormat = format ?? GetOpenApiFormat(csdl, logger);
-                openApiVersion = TryParseOpenApiSpecVersion(version);
-=======
 
                 Stream stream;
                 OpenApiDocument document;
                 OpenApiFormat openApiFormat;
                 var stopwatch = new Stopwatch();
->>>>>>> 0d9d96b0
 
                 if (!string.IsNullOrEmpty(csdl))
                 {
@@ -106,12 +82,12 @@
                     // Parsing OpenAPI file
                     stopwatch.Start();
                     logger.LogTrace("Parsing OpenApi file");
-                    var result = new OpenApiStreamReader(new OpenApiReaderSettings
+                    var result = await new OpenApiStreamReader(new OpenApiReaderSettings
                     {
                         ReferenceResolution = resolveexternal ? ReferenceResolutionSetting.ResolveAllReferences : ReferenceResolutionSetting.ResolveLocalReferences,
                         RuleSet = ValidationRuleSet.GetDefaultRuleSet()
                     }
-                    ).ReadAsync(stream).GetAwaiter().GetResult();
+                    ).ReadAsync(stream);
 
                     document = result.OpenApiDocument;
                     stopwatch.Stop();
@@ -151,20 +127,14 @@
                     logger.LogTrace("Creating predicate based on the operationIds supplied.");
                     predicate = OpenApiFilterService.CreatePredicate(operationIds: filterbyoperationids);
 
-<<<<<<< HEAD
-                openApiFormat = format ?? GetOpenApiFormat(openapi, logger);
-                openApiVersion ??= result.OpenApiDiagnostic.SpecificationVersion;
-            }
-=======
-                    logger.LogTrace("Creating subset OpenApi document.");
+\                    logger.LogTrace("Creating subset OpenApi document.");
                     document = OpenApiFilterService.CreateFilteredDocument(document, predicate);
                 }
                 if (!string.IsNullOrEmpty(filterbytags))
                 {
                     logger.LogTrace("Creating predicate based on the tags supplied.");
                     predicate = OpenApiFilterService.CreatePredicate(tags: filterbytags);
->>>>>>> 0d9d96b0
-
+\
                     logger.LogTrace("Creating subset OpenApi document.");
                     document = OpenApiFilterService.CreateFilteredDocument(document, predicate);
                 }
@@ -202,16 +172,7 @@
                 document.Serialize(writer, (OpenApiSpecVersion)version);
                 stopwatch.Stop();
 
-<<<<<<< HEAD
-            logger.LogTrace("Serializing to OpenApi document using the provided spec version and writer");
-            
-            stopwatch.Start();
-            document.Serialize(writer, (OpenApiSpecVersion)openApiVersion);
-            stopwatch.Stop();
-=======
                 logger.LogTrace($"Finished serializing in {stopwatch.ElapsedMilliseconds}ms");
->>>>>>> 0d9d96b0
-
                 textWriter.Flush();
 
                 return 0;

--- conflicted
+++ resolved
@@ -8,11 +8,8 @@
 using System.Net;
 using System.Net.Http;
 using System.Text;
-<<<<<<< HEAD
 using System.Threading.Tasks;
-=======
 using System.Text.Json;
->>>>>>> cd45ea13
 using Microsoft.OpenApi.Extensions;
 using Microsoft.OpenApi.Models;
 using Microsoft.OpenApi.Readers;
@@ -61,7 +58,7 @@
             }
             ).ReadAsync(stream).GetAwaiter().GetResult();
 
-            var document = result.OpenApiDocument;
+            document = result.OpenApiDocument;
             Func<string, OperationType?, OpenApiOperation, bool> predicate;
 
             // Check if filter options are provided, then execute
@@ -82,7 +79,7 @@
 
             if (!string.IsNullOrEmpty(filterByCollection))
             {
-                var fileStream = GetStream(filterByCollection);
+                var fileStream = GetStream(GetInputUrl(filterByCollection));
                 var requestUrls = ParseJsonCollectionFile(fileStream);
                 predicate = OpenApiFilterService.CreatePredicate(requestUrls: requestUrls, source:document);
                 document = OpenApiFilterService.CreateFilteredDocument(document, predicate);
@@ -163,9 +160,6 @@
             return stream;
         }
 
-<<<<<<< HEAD
-        internal static async Task ValidateOpenApiDocument(string input, bool resolveExternal)
-=======
         /// <summary>
         /// Takes in a file stream, parses the stream into a JsonDocument and gets a list of paths and Http methods
         /// </summary>
@@ -198,8 +192,7 @@
             return requestUrls;
         }
 
-        internal static void ValidateOpenApiDocument(string input)
->>>>>>> cd45ea13
+        internal static async Task ValidateOpenApiDocument(string input, bool resolveExternal)
         {
             if (input == null)
             {

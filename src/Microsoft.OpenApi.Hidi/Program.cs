﻿// Copyright (c) Microsoft Corporation. All rights reserved.
// Licensed under the MIT license.

using System.CommandLine;
using System.IO;
using System.Threading;
using System.Threading.Tasks;
using Microsoft.Extensions.Logging;

namespace Microsoft.OpenApi.Hidi
{
    static class Program
    {
        static async Task<int> Main(string[] args)
        {
            var rootCommand = new RootCommand() {
            };

            // command option parameters and aliases
            var descriptionOption = new Option<string>("--openapi", "Input OpenAPI description file path or URL");
            descriptionOption.AddAlias("-d");

            var csdlOption = new Option<string>("--csdl", "Input CSDL file path or URL");
            csdlOption.AddAlias("-cs");

            var outputOption = new Option<FileInfo>("--output", () => new FileInfo("./output"), "The output directory path for the generated file.") { Arity = ArgumentArity.ZeroOrOne };
            outputOption.AddAlias("-o");

<<<<<<< HEAD
            var cleanOutputOption = new Option<bool>("--clean-output", "Overwrite an existing file");
            cleanOutputOption.AddAlias("-co");

            var versionOption = new Option<OpenApiSpecVersion?>("--version", "OpenAPI specification version");
=======
            var versionOption = new Option<string?>("--version", "OpenAPI specification version");
>>>>>>> 7db6f8a1
            versionOption.AddAlias("-v");

            var formatOption = new Option<OpenApiFormat?>("--format", "File format");
            formatOption.AddAlias("-f");

            var logLevelOption = new Option<LogLevel>("--loglevel", () => LogLevel.Warning, "The log level to use when logging messages to the main output.");
            logLevelOption.AddAlias("-ll");

            var filterByOperationIdsOption = new Option<string>("--filter-by-operationids", "Filters OpenApiDocument by OperationId(s) provided");
            filterByOperationIdsOption.AddAlias("-op");

            var filterByTagsOption = new Option<string>("--filter-by-tags", "Filters OpenApiDocument by Tag(s) provided");
            filterByTagsOption.AddAlias("-t");

            var filterByCollectionOption = new Option<string>("--filter-by-collection", "Filters OpenApiDocument by Postman collection provided");
            filterByCollectionOption.AddAlias("-c");

            var inlineOption = new Option<bool>("--inline", "Inline $ref instances");
            inlineOption.AddAlias("-i");

            var resolveExternalOption = new Option<bool>("--resolve-external", "Resolve external $refs");
            resolveExternalOption.AddAlias("-ex");

            var validateCommand = new Command("validate")
            {
                descriptionOption,
                logLevelOption
            };

            validateCommand.SetHandler<string, LogLevel, CancellationToken>(OpenApiService.ValidateOpenApiDocument, descriptionOption, logLevelOption);

            var transformCommand = new Command("transform")
            {
                descriptionOption,
                csdlOption,
                outputOption,
                cleanOutputOption,
                versionOption,
                formatOption,
                logLevelOption,               
                filterByOperationIdsOption,
                filterByTagsOption,
                filterByCollectionOption,
                inlineOption,
                resolveExternalOption,
            };

<<<<<<< HEAD
            transformCommand.SetHandler<string, string, FileInfo, bool, OpenApiSpecVersion?, OpenApiFormat?, LogLevel, bool, bool, string, string, string> (
                OpenApiService.ProcessOpenApiDocument, descriptionOption, csdlOption, outputOption, cleanOutputOption, versionOption, formatOption, logLevelOption, inlineOption, resolveExternalOption, filterByOperationIdsOption, filterByTagsOption, filterByCollectionOption);
=======
            transformCommand.SetHandler<string, string, FileInfo, string?, OpenApiFormat?, LogLevel, bool, bool, string, string, string, CancellationToken> (
                OpenApiService.ProcessOpenApiDocument, descriptionOption, csdlOption, outputOption, versionOption, formatOption, logLevelOption, inlineOption, resolveExternalOption, filterByOperationIdsOption, filterByTagsOption, filterByCollectionOption);
>>>>>>> 7db6f8a1

            rootCommand.Add(transformCommand);
            rootCommand.Add(validateCommand);

            // Parse the incoming args and invoke the handler
            return await rootCommand.InvokeAsync(args);
        }
    }
}<|MERGE_RESOLUTION|>--- conflicted
+++ resolved
@@ -26,14 +26,10 @@
             var outputOption = new Option<FileInfo>("--output", () => new FileInfo("./output"), "The output directory path for the generated file.") { Arity = ArgumentArity.ZeroOrOne };
             outputOption.AddAlias("-o");
 
-<<<<<<< HEAD
             var cleanOutputOption = new Option<bool>("--clean-output", "Overwrite an existing file");
             cleanOutputOption.AddAlias("-co");
 
-            var versionOption = new Option<OpenApiSpecVersion?>("--version", "OpenAPI specification version");
-=======
             var versionOption = new Option<string?>("--version", "OpenAPI specification version");
->>>>>>> 7db6f8a1
             versionOption.AddAlias("-v");
 
             var formatOption = new Option<OpenApiFormat?>("--format", "File format");
@@ -81,13 +77,8 @@
                 resolveExternalOption,
             };
 
-<<<<<<< HEAD
-            transformCommand.SetHandler<string, string, FileInfo, bool, OpenApiSpecVersion?, OpenApiFormat?, LogLevel, bool, bool, string, string, string> (
-                OpenApiService.ProcessOpenApiDocument, descriptionOption, csdlOption, outputOption, cleanOutputOption, versionOption, formatOption, logLevelOption, inlineOption, resolveExternalOption, filterByOperationIdsOption, filterByTagsOption, filterByCollectionOption);
-=======
-            transformCommand.SetHandler<string, string, FileInfo, string?, OpenApiFormat?, LogLevel, bool, bool, string, string, string, CancellationToken> (
+            transformCommand.SetHandler<string, string, FileInfo, bool, string?, OpenApiFormat?, LogLevel, bool, bool, string, string, string, CancellationToken> (
                 OpenApiService.ProcessOpenApiDocument, descriptionOption, csdlOption, outputOption, versionOption, formatOption, logLevelOption, inlineOption, resolveExternalOption, filterByOperationIdsOption, filterByTagsOption, filterByCollectionOption);
->>>>>>> 7db6f8a1
 
             rootCommand.Add(transformCommand);
             rootCommand.Add(validateCommand);

﻿// Copyright (c) Microsoft Corporation. All rights reserved.
// Licensed under the MIT license.

using System.CommandLine;
using System.IO;
using System.Threading.Tasks;
using Microsoft.Extensions.Logging;

namespace Microsoft.OpenApi.Hidi
{
    static class Program
    {
        static async Task<int> Main(string[] args)
        {
            var rootCommand = new RootCommand() {
            };
            
            // command option parameters and aliases
            var descriptionOption = new Option("--openapi", "Input OpenAPI description file path or URL", typeof(string));
            descriptionOption.AddAlias("-d");

            var csdlOption = new Option("--csdl", "Input CSDL file path or URL", typeof(string));
            csdlOption.AddAlias("-cs");

            var outputOption = new Option("--output", "The output directory path for the generated file.", typeof(FileInfo), () => "./output", arity: ArgumentArity.ZeroOrOne);
            outputOption.AddAlias("-o");

            var versionOption = new Option("--version", "OpenAPI specification version", typeof(OpenApiSpecVersion));
            versionOption.AddAlias("-v");

            var formatOption = new Option("--format", "File format", typeof(OpenApiFormat));
            formatOption.AddAlias("-f");
;
            var inlineOption = new Option("--inline", "Inline $ref instances", typeof(bool));
            inlineOption.AddAlias("-i");
;
            var resolveExternalOption = new Option("--resolve-external", "Resolve external $refs", typeof(bool));
            resolveExternalOption.AddAlias("-ex");
;
            var filterByOperationIdsOption = new Option("--filter-by-operationids", "Filters OpenApiDocument by OperationId(s) provided", typeof(string));
            filterByOperationIdsOption.AddAlias("-op");
;
            var filterByTagsOption = new Option("--filter-by-tags", "Filters OpenApiDocument by Tag(s) provided", typeof(string));
            filterByTagsOption.AddAlias("-t");
;
            var filterByCollectionOption = new Option("--filter-by-collection", "Filters OpenApiDocument by Postman collection provided", typeof(string));
            filterByCollectionOption.AddAlias("-c");

            // command option parameters and aliases
            var descriptionOption = new Option<string>("--openapi", "Input OpenAPI description file path or URL");
            descriptionOption.AddAlias("-d");

            var outputOption = new Option<FileInfo>("--output", () => new FileInfo("./output"), "The output directory path for the generated file.") { Arity = ArgumentArity.ZeroOrOne };
            outputOption.AddAlias("-o");

            var versionOption = new Option<OpenApiSpecVersion?>("--version", "OpenAPI specification version");
            versionOption.AddAlias("-v");

            var formatOption = new Option<OpenApiFormat?>("--format", "File format");
            formatOption.AddAlias("-f");

            var logLevelOption = new Option<LogLevel>("--loglevel", () => LogLevel.Warning, "The log level to use when logging messages to the main output.");
            logLevelOption.AddAlias("-ll");

            var filterByOperationIdsOption = new Option<string>("--filter-by-operationids", "Filters OpenApiDocument by OperationId(s) provided");
            filterByOperationIdsOption.AddAlias("-op");

            var filterByTagsOption = new Option<string>("--filter-by-tags", "Filters OpenApiDocument by Tag(s) provided");
            filterByTagsOption.AddAlias("-t");

            var filterByCollectionOption = new Option<string>("--filter-by-collection", "Filters OpenApiDocument by Postman collection provided");
            filterByCollectionOption.AddAlias("-c");

            var inlineOption = new Option<bool>("--inline", "Inline $ref instances");
            inlineOption.AddAlias("-i");

            var resolveExternalOption = new Option<bool>("--resolve-external", "Resolve external $refs");
            resolveExternalOption.AddAlias("-ex");

            var validateCommand = new Command("validate")
            {
<<<<<<< HEAD
                descriptionOption
=======
                descriptionOption,
                logLevelOption
>>>>>>> 5c01fbe7
            };

            validateCommand.SetHandler<string, LogLevel>(OpenApiService.ValidateOpenApiDocument, descriptionOption, logLevelOption);

            var transformCommand = new Command("transform")
            {
                descriptionOption,
<<<<<<< HEAD
                csdlOption,
                outputOption,
                versionOption,
                formatOption,
                inlineOption,
                resolveExternalOption,
                filterByOperationIdsOption,
                filterByTagsOption,
                filterByCollectionOption
            };
            transformCommand.Handler = CommandHandler.Create<string, string, FileInfo, OpenApiSpecVersion?, OpenApiFormat?, string, string, string, bool, bool>(
                OpenApiService.ProcessOpenApiDocument);
=======
                outputOption,
                versionOption,
                formatOption,
                logLevelOption,               
                filterByOperationIdsOption,
                filterByTagsOption,
                filterByCollectionOption,
                inlineOption,
                resolveExternalOption,
            };

            transformCommand.SetHandler<string, FileInfo, OpenApiSpecVersion?, OpenApiFormat?, LogLevel, bool, bool, string, string, string> (
                OpenApiService.ProcessOpenApiDocument, descriptionOption, outputOption, versionOption, formatOption, logLevelOption, inlineOption, resolveExternalOption, filterByOperationIdsOption, filterByTagsOption, filterByCollectionOption);
>>>>>>> 5c01fbe7

            rootCommand.Add(transformCommand);
            rootCommand.Add(validateCommand);

            // Parse the incoming args and invoke the handler
            return await rootCommand.InvokeAsync(args);
        }
    }
}<|MERGE_RESOLUTION|>--- conflicted
+++ resolved
@@ -14,41 +14,13 @@
         {
             var rootCommand = new RootCommand() {
             };
-            
+
             // command option parameters and aliases
-            var descriptionOption = new Option("--openapi", "Input OpenAPI description file path or URL", typeof(string));
+            var descriptionOption = new Option<string>("--openapi", "Input OpenAPI description file path or URL");
             descriptionOption.AddAlias("-d");
 
             var csdlOption = new Option("--csdl", "Input CSDL file path or URL", typeof(string));
             csdlOption.AddAlias("-cs");
-
-            var outputOption = new Option("--output", "The output directory path for the generated file.", typeof(FileInfo), () => "./output", arity: ArgumentArity.ZeroOrOne);
-            outputOption.AddAlias("-o");
-
-            var versionOption = new Option("--version", "OpenAPI specification version", typeof(OpenApiSpecVersion));
-            versionOption.AddAlias("-v");
-
-            var formatOption = new Option("--format", "File format", typeof(OpenApiFormat));
-            formatOption.AddAlias("-f");
-;
-            var inlineOption = new Option("--inline", "Inline $ref instances", typeof(bool));
-            inlineOption.AddAlias("-i");
-;
-            var resolveExternalOption = new Option("--resolve-external", "Resolve external $refs", typeof(bool));
-            resolveExternalOption.AddAlias("-ex");
-;
-            var filterByOperationIdsOption = new Option("--filter-by-operationids", "Filters OpenApiDocument by OperationId(s) provided", typeof(string));
-            filterByOperationIdsOption.AddAlias("-op");
-;
-            var filterByTagsOption = new Option("--filter-by-tags", "Filters OpenApiDocument by Tag(s) provided", typeof(string));
-            filterByTagsOption.AddAlias("-t");
-;
-            var filterByCollectionOption = new Option("--filter-by-collection", "Filters OpenApiDocument by Postman collection provided", typeof(string));
-            filterByCollectionOption.AddAlias("-c");
-
-            // command option parameters and aliases
-            var descriptionOption = new Option<string>("--openapi", "Input OpenAPI description file path or URL");
-            descriptionOption.AddAlias("-d");
 
             var outputOption = new Option<FileInfo>("--output", () => new FileInfo("./output"), "The output directory path for the generated file.") { Arity = ArgumentArity.ZeroOrOne };
             outputOption.AddAlias("-o");
@@ -79,12 +51,8 @@
 
             var validateCommand = new Command("validate")
             {
-<<<<<<< HEAD
-                descriptionOption
-=======
                 descriptionOption,
                 logLevelOption
->>>>>>> 5c01fbe7
             };
 
             validateCommand.SetHandler<string, LogLevel>(OpenApiService.ValidateOpenApiDocument, descriptionOption, logLevelOption);
@@ -92,20 +60,7 @@
             var transformCommand = new Command("transform")
             {
                 descriptionOption,
-<<<<<<< HEAD
                 csdlOption,
-                outputOption,
-                versionOption,
-                formatOption,
-                inlineOption,
-                resolveExternalOption,
-                filterByOperationIdsOption,
-                filterByTagsOption,
-                filterByCollectionOption
-            };
-            transformCommand.Handler = CommandHandler.Create<string, string, FileInfo, OpenApiSpecVersion?, OpenApiFormat?, string, string, string, bool, bool>(
-                OpenApiService.ProcessOpenApiDocument);
-=======
                 outputOption,
                 versionOption,
                 formatOption,
@@ -119,7 +74,6 @@
 
             transformCommand.SetHandler<string, FileInfo, OpenApiSpecVersion?, OpenApiFormat?, LogLevel, bool, bool, string, string, string> (
                 OpenApiService.ProcessOpenApiDocument, descriptionOption, outputOption, versionOption, formatOption, logLevelOption, inlineOption, resolveExternalOption, filterByOperationIdsOption, filterByTagsOption, filterByCollectionOption);
->>>>>>> 5c01fbe7
 
             rootCommand.Add(transformCommand);
             rootCommand.Add(validateCommand);

--- conflicted
+++ resolved
@@ -82,13 +82,8 @@
                 inlineExternalOption
             };
 
-<<<<<<< HEAD
             transformCommand.SetHandler<string, string, string, FileInfo, bool, string?, OpenApiFormat?, LogLevel, bool, bool, string, string, string, CancellationToken> (
-                OpenApiService.TransformOpenApiDocument, descriptionOption, csdlOption, csdlFilterOption, outputOption, cleanOutputOption, versionOption, formatOption, logLevelOption, inlineOption, resolveExternalOption, filterByOperationIdsOption, filterByTagsOption, filterByCollectionOption);
-=======
-            transformCommand.SetHandler<string, string, FileInfo, bool, string?, OpenApiFormat?, LogLevel, bool, bool, string, string, string, CancellationToken> (
-                OpenApiService.TransformOpenApiDocument, descriptionOption, csdlOption, outputOption, cleanOutputOption, versionOption, formatOption, logLevelOption, inlineLocalOption, inlineExternalOption, filterByOperationIdsOption, filterByTagsOption, filterByCollectionOption);
->>>>>>> 976b5cc2
+                OpenApiService.TransformOpenApiDocument, descriptionOption, csdlOption, csdlFilterOption, outputOption, cleanOutputOption, versionOption, formatOption, logLevelOption, inlineLocalOption, inlineExternalOption, filterByOperationIdsOption, filterByTagsOption, filterByCollectionOption);
 
             rootCommand.Add(transformCommand);
             rootCommand.Add(validateCommand);

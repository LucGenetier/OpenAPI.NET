﻿// Copyright (c) Microsoft Corporation. All rights reserved.
// Licensed under the MIT license.

using Microsoft.OpenApi.Extensions;
using Microsoft.OpenApi.Models;
using Microsoft.OpenApi.Readers.ParseNodes;

namespace Microsoft.OpenApi.Readers.V3
{
    /// <summary>
    /// Class containing logic to deserialize Open API V3 document into
    /// runtime Open API object model.
    /// </summary>
    internal static partial class OpenApiV3Deserializer
    {
        private static readonly FixedFieldMap<OpenApiPathItem> _pathItemFixedFields = new()
        {
<<<<<<< HEAD

=======
>>>>>>> 47ed9333
            {
                "$ref", (o,n) => {
                    o.Reference = new() { ExternalResource = n.GetScalarValue() };
                    o.UnresolvedReference =true;
                }
            },
            {
                "summary",
                (o, n) => o.Summary = n.GetScalarValue()
            },
            {
                "description",
                (o, n) => o.Description = n.GetScalarValue()
            },
            {"get", (o, n) => o.AddOperation(OperationType.Get, LoadOperation(n))},
            {"put", (o, n) => o.AddOperation(OperationType.Put, LoadOperation(n))},
            {"post", (o, n) => o.AddOperation(OperationType.Post, LoadOperation(n))},
            {"delete", (o, n) => o.AddOperation(OperationType.Delete, LoadOperation(n))},
            {"options", (o, n) => o.AddOperation(OperationType.Options, LoadOperation(n))},
            {"head", (o, n) => o.AddOperation(OperationType.Head, LoadOperation(n))},
            {"patch", (o, n) => o.AddOperation(OperationType.Patch, LoadOperation(n))},
            {"trace", (o, n) => o.AddOperation(OperationType.Trace, LoadOperation(n))},
            {"servers", (o, n) => o.Servers = n.CreateList(LoadServer)},
            {"parameters", (o, n) => o.Parameters = n.CreateList(LoadParameter)}
        };

        private static readonly PatternFieldMap<OpenApiPathItem> _pathItemPatternFields =
            new()
            {
                {s => s.StartsWith("x-"), (o, p, n) => o.AddExtension(p, LoadExtension(p,n))}
            };

        public static OpenApiPathItem LoadPathItem(ParseNode node)
        {
            var mapNode = node.CheckMapNode("PathItem");

            var pointer = mapNode.GetReferencePointer();
<<<<<<< HEAD

            if (pointer != null)
            {
                return new OpenApiPathItem()
                {
                    UnresolvedReference = true,
                    Reference = node.Context.VersionService.ConvertToOpenApiReference(pointer, ReferenceType.PathItem)
                };
=======
            if (pointer != null)
            {
                var refObject = mapNode.GetReferencedObject<OpenApiPathItem>(ReferenceType.Path, pointer);
                return refObject;
>>>>>>> 47ed9333
            }

            var pathItem = new OpenApiPathItem();

            ParseMap(mapNode, pathItem, _pathItemFixedFields, _pathItemPatternFields);

            return pathItem;
        }
    }
}<|MERGE_RESOLUTION|>--- conflicted
+++ resolved
@@ -1,4 +1,4 @@
-﻿// Copyright (c) Microsoft Corporation. All rights reserved.
+// Copyright (c) Microsoft Corporation. All rights reserved.
 // Licensed under the MIT license.
 
 using Microsoft.OpenApi.Extensions;
@@ -15,10 +15,6 @@
     {
         private static readonly FixedFieldMap<OpenApiPathItem> _pathItemFixedFields = new()
         {
-<<<<<<< HEAD
-
-=======
->>>>>>> 47ed9333
             {
                 "$ref", (o,n) => {
                     o.Reference = new() { ExternalResource = n.GetScalarValue() };
@@ -56,21 +52,10 @@
             var mapNode = node.CheckMapNode("PathItem");
 
             var pointer = mapNode.GetReferencePointer();
-<<<<<<< HEAD
-
-            if (pointer != null)
-            {
-                return new OpenApiPathItem()
-                {
-                    UnresolvedReference = true,
-                    Reference = node.Context.VersionService.ConvertToOpenApiReference(pointer, ReferenceType.PathItem)
-                };
-=======
             if (pointer != null)
             {
                 var refObject = mapNode.GetReferencedObject<OpenApiPathItem>(ReferenceType.Path, pointer);
                 return refObject;
->>>>>>> 47ed9333
             }
 
             var pathItem = new OpenApiPathItem();

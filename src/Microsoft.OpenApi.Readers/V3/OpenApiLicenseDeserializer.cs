--- conflicted
+++ resolved
@@ -1,4 +1,4 @@
-﻿// Copyright (c) Microsoft Corporation. All rights reserved.
+// Copyright (c) Microsoft Corporation. All rights reserved.
 // Licensed under the MIT license.
 
 using System;
@@ -14,11 +14,7 @@
     /// </summary>
     internal static partial class OpenApiV3Deserializer
     {
-<<<<<<< HEAD
         private static readonly FixedFieldMap<OpenApiLicense> _licenseFixedFields = new FixedFieldMap<OpenApiLicense>
-=======
-        private static FixedFieldMap<OpenApiLicense> _licenseFixedFields = new()
->>>>>>> 47ed9333
         {
             {
                 "name",
@@ -30,11 +26,7 @@
             },
         };
 
-<<<<<<< HEAD
         private static readonly PatternFieldMap<OpenApiLicense> _licensePatternFields = new PatternFieldMap<OpenApiLicense>
-=======
-        private static PatternFieldMap<OpenApiLicense> _licensePatternFields = new()
->>>>>>> 47ed9333
         {
             {s => s.StartsWith("x-"), (o, p, n) => o.AddExtension(p, LoadExtension(p,n))}
         };

﻿// Copyright (c) Microsoft Corporation. All rights reserved.
// Licensed under the MIT license.

using System;
using Microsoft.OpenApi.Extensions;
using Microsoft.OpenApi.Models;
using Microsoft.OpenApi.Readers.ParseNodes;

namespace Microsoft.OpenApi.Readers.V3
{
    /// <summary>
    /// Class containing logic to deserialize Open API V3 document into
    /// runtime Open API object model.
    /// </summary>
    internal static partial class OpenApiV3Deserializer
    {
<<<<<<< HEAD
        public static readonly FixedFieldMap<OpenApiInfo> InfoFixedFields = new FixedFieldMap<OpenApiInfo>
=======
        public static FixedFieldMap<OpenApiInfo> InfoFixedFields = new()
>>>>>>> 47ed9333
        {
            {
                "title",
                (o, n) => o.Title = n.GetScalarValue()
            },
            {
                "version",
                (o, n) => o.Version = n.GetScalarValue()
            },
            {
                "description",
                (o, n) => o.Description = n.GetScalarValue()
            },
            {
                "termsOfService",
                (o, n) => o.TermsOfService = new(n.GetScalarValue(), UriKind.RelativeOrAbsolute)
            },
            {
                "contact",
                (o, n) => o.Contact = LoadContact(n)
            },
            {
                "license",
                (o, n) => o.License = LoadLicense(n)
            }
        };

<<<<<<< HEAD
        public static readonly PatternFieldMap<OpenApiInfo> InfoPatternFields = new PatternFieldMap<OpenApiInfo>
=======
        public static PatternFieldMap<OpenApiInfo> InfoPatternFields = new()
>>>>>>> 47ed9333
        {
            {s => s.StartsWith("x-"), (o, k, n) => o.AddExtension(k,LoadExtension(k, n))}
        };

        public static OpenApiInfo LoadInfo(ParseNode node)
        {
            var mapNode = node.CheckMapNode("Info");
            var info = new OpenApiInfo();
            ParseMap(mapNode, info, InfoFixedFields, InfoPatternFields);

            return info;
        }
    }
}<|MERGE_RESOLUTION|>--- conflicted
+++ resolved
@@ -1,4 +1,4 @@
-﻿// Copyright (c) Microsoft Corporation. All rights reserved.
+// Copyright (c) Microsoft Corporation. All rights reserved.
 // Licensed under the MIT license.
 
 using System;
@@ -14,11 +14,7 @@
     /// </summary>
     internal static partial class OpenApiV3Deserializer
     {
-<<<<<<< HEAD
         public static readonly FixedFieldMap<OpenApiInfo> InfoFixedFields = new FixedFieldMap<OpenApiInfo>
-=======
-        public static FixedFieldMap<OpenApiInfo> InfoFixedFields = new()
->>>>>>> 47ed9333
         {
             {
                 "title",
@@ -46,11 +42,7 @@
             }
         };
 
-<<<<<<< HEAD
         public static readonly PatternFieldMap<OpenApiInfo> InfoPatternFields = new PatternFieldMap<OpenApiInfo>
-=======
-        public static PatternFieldMap<OpenApiInfo> InfoPatternFields = new()
->>>>>>> 47ed9333
         {
             {s => s.StartsWith("x-"), (o, k, n) => o.AddExtension(k,LoadExtension(k, n))}
         };

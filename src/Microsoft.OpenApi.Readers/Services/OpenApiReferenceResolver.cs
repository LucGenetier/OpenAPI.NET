--- conflicted
+++ resolved
@@ -223,25 +223,16 @@
             }
             else if (_resolveRemoteReferences == true)
             {
-<<<<<<< HEAD
                 return _currentDocument.Workspace.ResolveReference(reference) as T;
-=======
-                // TODO: Resolve Remote reference (Targeted for 1.1 release)
+            }
+            else
+            {
+                // Leave as unresolved reference
                 return new T()
                 {
                     UnresolvedReference = true,
                     Reference = reference
                 };
->>>>>>> a6b2e71f
-            }
-            else
-            {
-                // Leave as unresolved reference
-                return new T()
-                {
-                    UnresolvedReference = true,
-                    Reference = reference
-                };
             }
         }
 

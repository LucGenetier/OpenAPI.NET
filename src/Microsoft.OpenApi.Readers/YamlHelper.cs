--- conflicted
+++ resolved
@@ -1,4 +1,4 @@
-﻿// Copyright (c) Microsoft Corporation. All rights reserved.
+// Copyright (c) Microsoft Corporation. All rights reserved.
 // Licensed under the MIT license.
 
 using System;
@@ -15,13 +15,6 @@
     {
         public static string GetScalarValue(this JsonNode node)
         {
-<<<<<<< HEAD
-=======
-            if (node is not YamlScalarNode scalarNode)
-            {
-                throw new OpenApiException($"Expected scalar at line {node.Start.Line}");
-            }
->>>>>>> 47ed9333
 
             var scalarNode = node is JsonValue value ? value : throw new OpenApiException($"Expected scalar value.");
 

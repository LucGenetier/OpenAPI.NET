--- conflicted
+++ resolved
@@ -47,22 +47,6 @@
                 {"name", (o, n) => o.Name = n.GetScalarValue()},
                 {"in", (o, n) => o.In = n.GetScalarValue().GetEnumFromDisplayName<ParameterLocation>()},
                 {
-<<<<<<< HEAD
-                    "flow",
-                    (o, n) => _flowValue = n.GetScalarValue()
-                },
-                {
-                    "authorizationUrl",
-                    (o, n) => _flow.AuthorizationUrl = new(n.GetScalarValue(), UriKind.RelativeOrAbsolute)
-                },
-                {
-                    "tokenUrl",
-                    (o, n) => _flow.TokenUrl = new(n.GetScalarValue(), UriKind.RelativeOrAbsolute)
-                },
-                {
-                    "scopes",
-                    (o, n) => _flow.Scopes = n.CreateSimpleMap(LoadString)
-=======
                     "flow", (_, n) =>
                     {
                         _flowValue = n.GetScalarValue();
@@ -87,7 +71,6 @@
                     {
                         _flow.Scopes = n.CreateSimpleMap(LoadString);
                     }
->>>>>>> 976c9f59
                 }
             };
 

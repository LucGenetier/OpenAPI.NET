﻿// Copyright (c) Microsoft Corporation. All rights reserved.
// Licensed under the MIT license.

using System;
using System.Collections.Generic;
using Json.Schema;
using Microsoft.OpenApi.Extensions;
using Microsoft.OpenApi.Models;
using Microsoft.OpenApi.Readers.ParseNodes;

namespace Microsoft.OpenApi.Readers.V2
{
    /// <summary>
    /// Class containing logic to deserialize Open API V2 document into
    /// runtime Open API object model.
    /// </summary>
    internal static partial class OpenApiV2Deserializer
    {
        private static readonly FixedFieldMap<OpenApiResponse> _responseFixedFields = new()
        {
            {
                "description",
                (o, n) => o.Description = n.GetScalarValue()
            },
            {
                "headers",
                (o, n) => o.Headers = n.CreateMap(LoadHeader)
            },
            {
                "examples",
                LoadExamples
            },
            {
                "x-examples",
                LoadExamplesExtension
            },
            {
                "schema",
                (o, n) => n.Context.SetTempStorage(TempStorageKeys.ResponseSchema, LoadSchema(n), o)
            },
        };

        private static readonly PatternFieldMap<OpenApiResponse> _responsePatternFields =
            new()
            {
<<<<<<< HEAD
                {s => s.StartsWith("x-") && !s.Equals(OpenApiConstants.ExamplesExtension), (o, p, n) => o.AddExtension(p, LoadExtension(p, n))}
=======
                {s => s.StartsWith("x-") && !s.Equals("x-examples", StringComparison.OrdinalIgnoreCase), (o, p, n) => o.AddExtension(p, LoadExtension(p, n))}
>>>>>>> ad85b871
            };

        private static readonly AnyFieldMap<OpenApiMediaType> _mediaTypeAnyFields =
            new()
            {
                {
                    OpenApiConstants.Example,
                    new(
                        m => m.Example,
                        (m, v) => m.Example = v,
                        m => m.Schema)
                }
            };

        private static void ProcessProduces(MapNode mapNode, OpenApiResponse response, ParsingContext context)
        {
            if (response.Content == null)
            {
                response.Content = new Dictionary<string, OpenApiMediaType>();
            }
            else if (context.GetFromTempStorage<bool>(TempStorageKeys.ResponseProducesSet, response))
            {
                // Process "produces" only once since once specified at operation level it cannot be overriden.
                return;
            }

            var produces = context.GetFromTempStorage<List<string>>(TempStorageKeys.OperationProduces)
                ?? context.GetFromTempStorage<List<string>>(TempStorageKeys.GlobalProduces)
                ?? context.DefaultContentType ?? new List<string> { "application/octet-stream" };

            var schema = context.GetFromTempStorage<JsonSchema>(TempStorageKeys.ResponseSchema, response);
            var examples = context.GetFromTempStorage<Dictionary<string, OpenApiExample>>(TempStorageKeys.Examples, response)
                ?? new Dictionary<string, OpenApiExample>();

            foreach (var produce in produces)
            {
                if (response.Content.TryGetValue(produce, out var produceValue))
                {
                    if (schema != null)
                    {
                        produceValue.Schema = schema;
                        ProcessAnyFields(mapNode, produceValue, _mediaTypeAnyFields);
                    }
                }
                else
                {
                    var mediaType = new OpenApiMediaType
                    {
                        Schema = schema,
                        Examples = examples
                    };

                    response.Content.Add(produce, mediaType);
                }
            }

            context.SetTempStorage(TempStorageKeys.ResponseSchema, null, response);
            context.SetTempStorage(TempStorageKeys.Examples, null, response);
            context.SetTempStorage(TempStorageKeys.ResponseProducesSet, true, response);
        }

        private static void LoadExamplesExtension(OpenApiResponse response, ParseNode node)
        {
            var mapNode = node.CheckMapNode(OpenApiConstants.ExamplesExtension);
            var examples = new Dictionary<string, OpenApiExample>();

            foreach (var examplesNode in mapNode)
            {
                // Load the media type node as an OpenApiExample object
                var example = new OpenApiExample();
                var exampleNode = examplesNode.Value.CheckMapNode(examplesNode.Name);
                foreach (var valueNode in exampleNode)
                {
                    switch (valueNode.Name.ToLowerInvariant())
                    {
                        case "summary":
                            example.Summary = valueNode.Value.GetScalarValue();
                            break;
                        case "description":
                            example.Description = valueNode.Value.GetScalarValue();
                            break;
                        case "value":
                            example.Value = valueNode.Value.CreateAny();
                            break;
                        case "externalValue":
                            example.ExternalValue = valueNode.Value.GetScalarValue();
                            break;
                    }
                }                

                examples.Add(examplesNode.Name, example);
            }

            node.Context.SetTempStorage(TempStorageKeys.Examples, examples, response);
        }

        private static void LoadExamples(OpenApiResponse response, ParseNode node)
        {
            var mapNode = node.CheckMapNode("examples");

            foreach (var mediaTypeNode in mapNode)
            {
                LoadExample(response, mediaTypeNode.Name, mediaTypeNode.Value);
            }
        }

        private static void LoadExample(OpenApiResponse response, string mediaType, ParseNode node)
        {
            var exampleNode = node.CreateAny();

            response.Content ??= new Dictionary<string, OpenApiMediaType>();

            OpenApiMediaType mediaTypeObject;
            if (response.Content.TryGetValue(mediaType, out var value))
            {
                mediaTypeObject = value;
            }
            else
            {
                mediaTypeObject = new()
                {
                    Schema = node.Context.GetFromTempStorage<JsonSchema>(TempStorageKeys.ResponseSchema, response)
                };
                response.Content.Add(mediaType, mediaTypeObject);
            }

            mediaTypeObject.Example = exampleNode;
        }

        public static OpenApiResponse LoadResponse(ParseNode node)
        {
            var mapNode = node.CheckMapNode("response");

            var pointer = mapNode.GetReferencePointer();
            if (pointer != null)
            {
                return mapNode.GetReferencedObject<OpenApiResponse>(ReferenceType.Response, pointer);
            }

            var response = new OpenApiResponse();

            foreach (var property in mapNode)
            {
                property.ParseField(response, _responseFixedFields, _responsePatternFields);
            }

            foreach (var mediaType in response.Content.Values)
            {
                if (mediaType.Schema != null)
                {
                    ProcessAnyFields(mapNode, mediaType, _mediaTypeAnyFields);
                }
            }

            return response;
        }
    }
}<|MERGE_RESOLUTION|>--- conflicted
+++ resolved
@@ -1,4 +1,4 @@
-﻿// Copyright (c) Microsoft Corporation. All rights reserved.
+// Copyright (c) Microsoft Corporation. All rights reserved.
 // Licensed under the MIT license.
 
 using System;
@@ -43,11 +43,7 @@
         private static readonly PatternFieldMap<OpenApiResponse> _responsePatternFields =
             new()
             {
-<<<<<<< HEAD
                 {s => s.StartsWith("x-") && !s.Equals(OpenApiConstants.ExamplesExtension), (o, p, n) => o.AddExtension(p, LoadExtension(p, n))}
-=======
-                {s => s.StartsWith("x-") && !s.Equals("x-examples", StringComparison.OrdinalIgnoreCase), (o, p, n) => o.AddExtension(p, LoadExtension(p, n))}
->>>>>>> ad85b871
             };
 
         private static readonly AnyFieldMap<OpenApiMediaType> _mediaTypeAnyFields =

--- conflicted
+++ resolved
@@ -1,4 +1,4 @@
-﻿// Copyright (c) Microsoft Corporation. All rights reserved.
+// Copyright (c) Microsoft Corporation. All rights reserved.
 // Licensed under the MIT license. 
 
 using System;
@@ -13,11 +13,7 @@
 using Microsoft.OpenApi.Readers.ParseNodes;
 using Microsoft.OpenApi.Readers.V2;
 using Microsoft.OpenApi.Readers.V3;
-<<<<<<< HEAD
 using Microsoft.OpenApi.Readers.V31;
-using SharpYaml.Serialization;
-=======
->>>>>>> 7b33c1d6
 
 namespace Microsoft.OpenApi.Readers
 {

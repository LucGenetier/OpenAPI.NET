--- conflicted
+++ resolved
@@ -151,19 +151,10 @@
             // Validate the document
             if (_settings.RuleSet != null && _settings.RuleSet.Rules.Count > 0)
             {
-<<<<<<< HEAD
-                diagnostic.Errors.Add(item);
-            } 
-=======
                 var errors = document.Validate(_settings.RuleSet);
-                foreach (var item in errors)
-                {
-                    diagnostic.Errors.Add(item);
-                }
+                diagnostic.Errors.Add(errors);
             }
-
             return document;
->>>>>>> b94c307c
         }
 
         /// <summary>

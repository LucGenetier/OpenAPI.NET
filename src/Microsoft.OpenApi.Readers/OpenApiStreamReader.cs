--- conflicted
+++ resolved
@@ -32,63 +32,7 @@
         /// <returns>Instance of newly created OpenApiDocument</returns>
         public OpenApiDocument Read(Stream input, out OpenApiDiagnostic diagnostic)
         {
-<<<<<<< HEAD
-            ParsingContext context;
-            YamlDocument yamlDocument;
-            diagnostic = new OpenApiDiagnostic();
-
-            // Parse the YAML/JSON
-            try
-            {
-                yamlDocument = LoadYamlDocument(input);
-            }
-            catch (YamlException ex)
-            {
-                diagnostic.Errors.Add(new OpenApiError($"#char={ex.Start.Line}", ex.Message));
-                return new OpenApiDocument();
-            }
-
-            context = new ParsingContext(diagnostic)
-            {
-                ExtensionParsers = _settings.ExtensionParsers,
-                BaseUrl = _settings.BaseUrl
-            };
-
-            OpenApiDocument document = null;
-
-            try
-            {
-                // Parse the OpenAPI Document
-                document = context.Parse(yamlDocument);
-
-                // Resolve References if requested
-                switch (_settings.ReferenceResolution)
-                {
-                    case ReferenceResolutionSetting.ResolveAllReferences:
-                        throw new ArgumentException(Properties.SRResource.CannotResolveRemoteReferencesSynchronously);
-                    case ReferenceResolutionSetting.ResolveLocalReferences:
-                        var resolver = new OpenApiReferenceResolver(document);
-                        var walker = new OpenApiWalker(resolver);
-                        walker.Walk(document);
-                        foreach (var item in resolver.Errors)
-                        {
-                            diagnostic.Errors.Add(item);
-                        }
-                        break;
-                    case ReferenceResolutionSetting.DoNotResolveReferences:
-                        break;
-                }
-            }
-            catch (OpenApiException ex)
-            {
-                diagnostic.Errors.Add(new OpenApiError(ex));
-            }
-
-            // Validate the document
-            if (_settings.RuleSet != null && _settings.RuleSet.Rules.Count > 0)
-=======
             using (var reader = new StreamReader(input))
->>>>>>> d180b0db
             {
                 return new OpenApiTextReaderReader(_settings).Read(reader, out diagnostic);
             }
@@ -103,64 +47,7 @@
         /// <returns>Instance of newly created OpenApiDocument</returns>
         public T ReadFragment<T>(Stream input, OpenApiSpecVersion version, out OpenApiDiagnostic diagnostic) where T : IOpenApiElement
         {
-<<<<<<< HEAD
-            ParsingContext context;
-            YamlDocument yamlDocument;
-            diagnostic = new OpenApiDiagnostic();
-
-            // Parse the YAML/JSON
-            try
-            {
-                yamlDocument = LoadYamlDocument(input);
-            }
-            catch (YamlException ex)
-            {
-                diagnostic.Errors.Add(new OpenApiError($"#line={ex.Start.Line}", ex.Message));
-                return default(T);
-            }
-
-            context = new ParsingContext(diagnostic)
-            {
-                ExtensionParsers = _settings.ExtensionParsers
-            };
-
-            IOpenApiElement element = null;
-
-            try
-            {
-                // Parse the OpenAPI element
-                element = context.ParseFragment<T>(yamlDocument, version);
-            }
-            catch (OpenApiException ex)
-            {
-                diagnostic.Errors.Add(new OpenApiError(ex));
-            }
-
-            // Validate the element
-            if (_settings.RuleSet != null && _settings.RuleSet.Rules.Count > 0)
-            {
-                var errors = element.Validate(_settings.RuleSet);
-                foreach (var item in errors)
-                {
-                    diagnostic.Errors.Add(item);
-                }
-            }
-
-            return (T)element;
-        }
-
-        /// <summary>
-        /// Helper method to turn streams into YamlDocument
-        /// </summary>
-        /// <param name="input">Stream containing YAML formatted text</param>
-        /// <returns>Instance of a YamlDocument</returns>
-        internal static YamlDocument LoadYamlDocument(Stream input)
-        {
-            YamlDocument yamlDocument;
-            using (var streamReader = new StreamReader(input))
-=======
             using (var reader = new StreamReader(input))
->>>>>>> d180b0db
             {
                 return new OpenApiTextReaderReader(_settings).ReadFragment<T>(reader, version, out diagnostic);
             }

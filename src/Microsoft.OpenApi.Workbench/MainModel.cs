--- conflicted
+++ resolved
@@ -1,4 +1,4 @@
-﻿// Copyright (c) Microsoft Corporation. All rights reserved.
+// Copyright (c) Microsoft Corporation. All rights reserved.
 // Licensed under the MIT license.
 
 using System;
@@ -38,10 +38,6 @@
 
         private string _renderTime;
 
-<<<<<<< HEAD
-
-=======
->>>>>>> 47ed9333
         /// <summary>
         /// Default format.
         /// </summary>
@@ -313,11 +309,7 @@
                 outputStream,
                 Version,
                 Format,
-<<<<<<< HEAD
-                new OpenApiWriterSettings()
-=======
                 new()
->>>>>>> 47ed9333
                 {
                     InlineLocalReferences = InlineLocal,
                     InlineExternalReferences = InlineExternal

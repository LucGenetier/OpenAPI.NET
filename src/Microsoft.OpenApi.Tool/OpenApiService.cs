--- conflicted
+++ resolved
@@ -20,12 +20,8 @@
             FileInfo output,
             OpenApiSpecVersion version,
             OpenApiFormat format,
-<<<<<<< HEAD
             string filterbyOperationIds,
             string filterByTags,
-=======
-            string filterByOperationIds,
->>>>>>> 3f3dae04
             bool inline,
             bool resolveExternal)
         {
@@ -48,7 +44,6 @@
             document = result.OpenApiDocument;
 
             // Check if filter options are provided, then execute
-<<<<<<< HEAD
             if (!string.IsNullOrEmpty(filterbyOperationIds))
             {
                 var predicate = OpenApiFilterService.CreatePredicate(operationIds: filterbyOperationIds);
@@ -57,11 +52,6 @@
             if (!string.IsNullOrEmpty(filterByTags))
             {
                 var predicate = OpenApiFilterService.CreatePredicate(tags: filterByTags);
-=======
-            if (!string.IsNullOrEmpty(filterByOperationIds))
-            {
-                var predicate = OpenApiFilterService.CreatePredicate(filterByOperationIds);
->>>>>>> 3f3dae04
                 document = OpenApiFilterService.CreateFilteredDocument(document, predicate);
             }
 
